--- conflicted
+++ resolved
@@ -25,6 +25,7 @@
 #endif
 
 #include <ctype.h>
+#include <time.h>
 #include <wx/datetime.h>
 
 #include "IopCommon.h"
@@ -38,35 +39,18 @@
 // performed quite liberally by many games (perhaps intended to keep the PS2 DVD
 // from spinning down due to idle activity?).
 // Cache is set to -1 for init and when the disc is removed/changed, which invokes
-<<<<<<< HEAD
-// a new DiskTypeCheck.  Al subsequent checks use the non-negative value here.
-//
-static int diskTypeCached=-1;
-=======
 // a new DiskTypeCheck.  All subsequent checks use the non-negative value here.
 //
 static int diskTypeCached = -1;
->>>>>>> 9adf6858
 
 // used to bridge the gap between the old getBuffer api and the new getBuffer2 api.
 int lastReadSize;
 
 // Records last read block length for block dumping
 static int plsn = 0;
-<<<<<<< HEAD
-static isoFile *blockDumpFile;
-=======
 static isoFile *blockDumpFile = NULL;
 
 // Assertion check for CDVD != NULL (in devel and debug builds), because its handier than
-// relying on DEP exceptions -- and a little more reliable too.
-static void CheckNullCDVD()
-{
-	DevAssert( CDVD != NULL, "Invalid CDVD object state (null pointer exception)" );
-}
->>>>>>> 9adf6858
-
-// Assertion check for CDVD != NULL (in devel and debgu builds), because its handier than
 // relying on DEP exceptions -- and a little more reliable too.
 static void CheckNullCDVD()
 {
@@ -120,11 +104,6 @@
 	return CDVD_TYPE_ILLEGAL; // << Only for discs which aren't ps2 at all.
 }
 
-<<<<<<< HEAD
-static char bleh[2352];
-
-=======
->>>>>>> 9adf6858
 static int FindDiskType(int mType)
 {
 	int dataTracks = 0;
@@ -285,12 +264,8 @@
 //
 void CDVDsys_ChangeSource( CDVD_SourceType type )
 {
-<<<<<<< HEAD
-	if( CDVD != NULL )
-		DoCDVDclose();
-=======
-	CloseCDVD();
->>>>>>> 9adf6858
+	if( g_plugins != NULL )
+		g_plugins->Close( PluginId_CDVD );
 		
 	switch( type )
 	{
@@ -319,50 +294,20 @@
 
 	if (EmuConfig.CdvdDumpBlocks && (cdtype != CDVD_TYPE_NODISC))
 	{
-<<<<<<< HEAD
 		// TODO: Add a blockdumps configurable folder, and use that instead of CWD().
 
 		// TODO: "Untitled" should use pnach/slus name resolution, slus if no patch,
 		// and finally an "Untitled-[ElfCRC]" if no slus.
 
 		wxString temp( Path::Combine( wxGetCwd(), CDVD->getUniqueFilename() ) );
-=======
-		string fname_only( CDVD->getUniqueFilename() );
->>>>>>> 9adf6858
-
-		string fname;
+
 #ifdef ENABLE_TIMESTAMPS
-<<<<<<< HEAD
 		wxDateTime curtime( wxDateTime::GetTimeNow() );
 
 		temp += wxsFormat( L" (%04d-%02d-%02d %02d-%02d-%02d)",
 			curtime.GetYear(), curtime.GetMonth(), curtime.GetDay(),
 			curtime.GetHour(), curtime.GetMinute(), curtime.GetSecond()
 		);
-=======
-#ifdef _WIN32
-		SYSTEMTIME time;
-		GetLocalTime(&time);
-
-		ssprintf( fname, (fname_only+" (%04d-%02d-%02d %02d-%02d-%02d).dump").c_str(),
-			time.wYear, time.wMonth, time.wDay,
-			time.wHour, time.wMinute, time.wSecond
-		);
-#else
-		time_t rawtime;
-		struct tm * timeinfo;
-		
-		time(&rawtime);
-		timeinfo = localtime(&rawtime);
-		
-		ssprintf( fname, (fname_only+" (%04d-%02d-%02d %02d-%02d-%02d).dump").c_str(),
-			timeinfo->tm_year + 1900, timeinfo->tm_mon, timeinfo->tm_mday,
-			timeinfo->tm_hour, timeinfo->tm_min, timeinfo->tm_sec
-		);
-#endif
-#else
-		fname = fname_only + ".dump";
->>>>>>> 9adf6858
 #endif
 		temp += L".dump";
 
@@ -387,11 +332,7 @@
 			break;
 		}
 
-<<<<<<< HEAD
 		blockDumpFile = isoCreate(temp.ToAscii().data(), ISOFLAGS_BLOCKDUMP);
-=======
-		blockDumpFile = isoCreate(fname.c_str(), ISOFLAGS_BLOCKDUMP);
->>>>>>> 9adf6858
 		if (blockDumpFile) isoSetFormat(blockDumpFile, blockofs, blocksize, blocks);
 	}
 	else
@@ -408,11 +349,8 @@
 	if(blockDumpFile) isoClose(blockDumpFile);
 	if( CDVD->close != NULL )
 		CDVD->close();
-<<<<<<< HEAD
-=======
 
 	DoCDVDresetDiskTypeCache();
->>>>>>> 9adf6858
 }
 
 s32 DoCDVDreadSector(u8* buffer, u32 lsn, int mode)
@@ -559,17 +497,10 @@
 	return -1;
 }
 
-<<<<<<< HEAD
 wxString NODISCgetUniqueFilename()
 {
 	DevAssert( false, "NODISC is an invalid CDVD object for block dumping.. >_<" );
 	return L"epicfail";
-=======
-const char* NODISCgetUniqueFilename()
-{
-	DevAssert( false, "NODISC is an invalid CDVD object for block dumping.. >_<" );
-	return "epicfail";
->>>>>>> 9adf6858
 }
 
 CDVD_API CDVDapi_NoDisc =
