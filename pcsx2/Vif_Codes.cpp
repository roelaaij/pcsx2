/*  PCSX2 - PS2 Emulator for PCs
 *  Copyright (C) 2002-2010  PCSX2 Dev Team
 *
 *  PCSX2 is free software: you can redistribute it and/or modify it under the terms
 *  of the GNU Lesser General Public License as published by the Free Software Found-
 *  ation, either version 3 of the License, or (at your option) any later version.
 *
 *  PCSX2 is distributed in the hope that it will be useful, but WITHOUT ANY WARRANTY;
 *  without even the implied warranty of MERCHANTABILITY or FITNESS FOR A PARTICULAR
 *  PURPOSE.  See the GNU General Public License for more details.
 *
 *  You should have received a copy of the GNU General Public License along with PCSX2.
 *  If not, see <http://www.gnu.org/licenses/>.
 */

#include "PrecompiledHeader.h"
#include "Common.h"
#include "GS.h"
#include "Gif.h"
#include "Vif_Dma.h"
#include "newVif.h"
#include "VUmicro.h"

#define vifOp(vifCodeName) _vifT int __fastcall vifCodeName(int pass, const u32 *data)
#define pass1 if (pass == 0)
#define pass2 if (pass == 1)
#define pass3 if (pass == 2)
#define vif1Only() { if (!idx) return vifCode_Null<idx>(pass, (u32*)data); }
vifOp(vifCode_Null);

//------------------------------------------------------------------
// Vif0/Vif1 Misc Functions
//------------------------------------------------------------------

static __fi void vifFlush(int idx) {
	if (!idx) vif0FLUSH();
	else	  vif1FLUSH();
}

static __fi void vuExecMicro(int idx, u32 addr) {
	VIFregisters&	vifRegs	= GetVifXregs;

	int startcycles = 0;
	//vifFlush(idx);

	//if(vifX.vifstalled == true) return;

	if (vifRegs.itops  > (idx ? 0x3ffu : 0xffu)) {
		Console.WriteLn("VIF%d ITOP overrun! %x", idx, vifRegs.itops);
		vifRegs.itops &= (idx ? 0x3ffu : 0xffu);
	}

	vifRegs.itop = vifRegs.itops;

	if (idx) {
		// in case we're handling a VIF1 execMicro, set the top with the tops value
		vifRegs.top = vifRegs.tops & 0x3ff;

		// is DBF flag set in VIF_STAT?
		if (vifRegs.stat.DBF) {
			// it is, so set tops with base, and clear the stat DBF flag
			vifRegs.tops = vifRegs.base;
			vifRegs.stat.DBF = false;
		}
		else {
			// it is not, so set tops with base + offset, and set stat DBF flag
			vifRegs.tops = vifRegs.base + vifRegs.ofst;
			vifRegs.stat.DBF = true;
		}
	}

	if(!idx)startcycles = VU0.cycle;
	else    startcycles = VU1.cycle;

	if (!idx) vu0ExecMicro(addr);
	else	  vu1ExecMicro(addr);

	if(!idx) { g_vu0Cycles += (VU0.cycle-startcycles) * BIAS; g_packetsizeonvu = vif0.vifpacketsize; }
	else     { g_vu1Cycles += (VU1.cycle-startcycles) * BIAS; g_packetsizeonvu = vif1.vifpacketsize; }
	//DevCon.Warning("Ran VU%x, VU0 Cycles %x, VU1 Cycles %x", idx, g_vu0Cycles, g_vu1Cycles);
	GetVifX.vifstalled = true;
}

u8 schedulepath3msk = 0;

void Vif1MskPath3() {

<<<<<<< HEAD
	vif1Regs->mskpath3 = schedulepath3msk & 0x1;
	GIF_LOG("VIF MSKPATH3 %x gif str %x path3 status %x", vif1Regs->mskpath3, DMACh_GIF.chcr.STR, GSTransferStatus.PTH3);
	gifRegs->stat.M3P = vif1Regs->mskpath3;
=======
	vif1Regs.mskpath3 = schedulepath3msk & 0x1;
	GIF_LOG("VIF MSKPATH3 %x gif str %x path3 status %x", vif1Regs.mskpath3, gifch.chcr.STR, GSTransferStatus.PTH3);
	gifRegs.stat.M3P = vif1Regs.mskpath3;
>>>>>>> 27a3f112

	if (!vif1Regs.mskpath3)
	{
		//if(GSTransferStatus.PTH3 > TRANSFER_MODE && gif->chcr.STR) GSTransferStatus.PTH3 = TRANSFER_MODE;
		//DevCon.Warning("Mask off");
		//if(GSTransferStatus.PTH3 >= PENDINGSTOP_MODE) GSTransferStatus.PTH3 = IDLE_MODE;
		if(gifRegs.stat.P3Q) 
		{
			gsInterrupt();//gsInterrupt();
		}
	
	}// else if(!gif->chcr.STR && GSTransferStatus.PTH3 == IDLE_MODE) GSTransferStatus.PTH3 = STOPPED_MODE;//else DevCon.Warning("Mask on");

	schedulepath3msk = 0;
}

//------------------------------------------------------------------
// Vif0/Vif1 Code Implementations
//------------------------------------------------------------------

vifOp(vifCode_Base) {
	vif1Only();
	pass1 { vif1Regs.base = vif1Regs.code & 0x3ff; vif1.cmd = 0; }
	pass3 { VifCodeLog("Base"); }
	return 0;
}

extern bool SIGNAL_IMR_Pending;

template<int idx> __fi int _vifCode_Direct(int pass, const u8* data, bool isDirectHL) {
	pass1 {
		vif1Only();
		int vifImm    = (u16)vif1Regs.code;
		vif1.tag.size = vifImm ? (vifImm*4) : (65536*4);
		vif1.vifstalled    = true;
		gifRegs.stat.P2Q = true;
		if (gifRegs.stat.PSE)  // temporarily stop
		{
			Console.WriteLn("Gif dma temp paused? VIF DIRECT");
			vif1.GifWaitState = 3;
			vif1Regs.stat.VGW = true;
		}
		//Should cause this to split here to try and time PATH3 right.		
		return 0;
	}
	pass2 {
		vif1Only();

		if (GSTransferStatus.PTH3 < IDLE_MODE || gifRegs.stat.P1Q == true)
		{
			if(gifRegs.stat.APATH == GIF_APATH2 || ((GSTransferStatus.PTH3 <= IMAGE_MODE && gifRegs.stat.IMT && (vif1.cmd & 0x7f) == 0x50)) && gifRegs.stat.P1Q == false)
			{
				//Do nothing, allow it
				vif1Regs.stat.VGW = false;
				//if(gifRegs.stat.APATH != GIF_APATH2)DevCon.Warning("Continue DIRECT/HL %x P3 %x APATH %x P1Q %x", vif1.cmd, GSTransferStatus.PTH3, gifRegs.stat.APATH, gifRegs.stat.P1Q);
			}
			else
			{
				//DevCon.Warning("Stall DIRECT/HL %x P3 %x APATH %x P1Q %x", vif1.cmd, GSTransferStatus.PTH3, gifRegs.stat.APATH, gifRegs.stat.P1Q);
				vif1Regs.stat.VGW = true; // PATH3 is in image mode (DIRECTHL), or busy (BOTH no IMT)
				vif1.GifWaitState = 0;
				vif1.vifstalled    = true;
				return 0;
			}
		}
		if(SIGNAL_IMR_Pending == true)
		{
			DevCon.Warning("Path 2 Paused (At start)");
			vif1.vifstalled    = true;
			return 0;
		}
		if (gifRegs.stat.PSE)  // temporarily stop
		{
			Console.WriteLn("Gif dma temp paused? VIF DIRECT");
			vif1.GifWaitState = 3;
			vif1.vifstalled    = true;
			vif1Regs.stat.VGW = true;
			return 0;
		}

		// HACK ATTACK!
		// we shouldn't be clearing the queue flag here at all.  Ideally, the queue statuses
		// should be checked, handled, and cleared from the EOP check in GIFPath only. --air
		gifRegs.stat.clear_flags(GIF_STAT_P2Q);

		uint minSize	 = aMin(vif1.vifpacketsize, vif1.tag.size);
		uint ret;

		if(minSize < 4)
		{
			// When TTE==1, the VIF might end up sending us 8-byte packets instead of the usual 16-byte
			// variety, if DIRECT tags cross chain dma boundaries.  The actual behavior of real hardware
			// is unknown at this time, but it seems that games *only* ever try to upload zero'd data
			// in this situation.
			//
			// Games that use TTE==1 and DIRECT in this fashion:  ICO
			//
			// Because DIRECT normally has a strict QWC alignment requirement, and this funky behavior
			// only seems to happen on TTE mode transfers with their split-64-bit packets, there shouldn't
			// be any need to worry about queuing more than 16 bytes of data,
			//

			static __aligned16 u32 partial_write[4];
			static uint partial_count = 0;

			for( uint i=0; i<(minSize & 3); ++i)
				partial_write[partial_count++] = ((u32*)data)[i];

			pxAssume( partial_count <= 4 );
			ret = 0;
			if (partial_count == 4)
			{
				GetMTGS().PrepDataPacket(GIF_PATH_2, 1);
				GIFPath_CopyTag(GIF_PATH_2, (u128*)partial_write, 1);
				GetMTGS().SendDataPacket();
				partial_count = 0;
				ret = 4;
			}
		}
		else
		{
			if (!minSize)
				DevCon.Warning("VIF DIRECT (PATH2): No Data Transfer?");

			// TTE=1 mode is the only time we should be getting DIRECT packet sizes that are
			// not a multiple of QWC, and those are assured to be under 128 bits in size.
			// So if this assert is triggered then it probably means something else is amiss.
			pxAssertMsg((minSize & 3) == 0, "DIRECT packet size is not a multiple of QWC." );

			GetMTGS().PrepDataPacket(GIF_PATH_2, minSize/4);
			ret = GIFPath_CopyTag(GIF_PATH_2, (u128*)data, minSize/4)*4;
			GetMTGS().SendDataPacket();
		}

		vif1.tag.size -= ret;

		if(vif1.tag.size == 0) 
		{
			vif1.cmd = 0;
		}
		vif1.vifstalled    = true;
		return ret;
	}
	return 0;
}

vifOp(vifCode_Direct) {
	pass3 { VifCodeLog("Direct"); }
	return _vifCode_Direct<idx>(pass, (u8*)data, 0);
}

vifOp(vifCode_DirectHL) {
	pass3 { VifCodeLog("DirectHL"); }
	return _vifCode_Direct<idx>(pass, (u8*)data, 1);
}

// ToDo: FixMe
vifOp(vifCode_Flush) {
	vif1Only();
	vifStruct& vifX = GetVifX;
	pass1 { vifFlush(idx);  vifX.cmd = 0; }
	pass3 { VifCodeLog("Flush"); }
	return 0;
}

// ToDo: FixMe
vifOp(vifCode_FlushA) {
	vif1Only();
	vifStruct&		vifX		= GetVifX;
	VIFregisters&	vifXRegs	= GetVifXregs;

	pass1 {
		vifFlush(idx);
		// Gif is already transferring so wait for it.
		if (gifRegs.stat.P1Q || GSTransferStatus.PTH3 <= PENDINGSTOP_MODE) {
			//DevCon.Warning("VIF FlushA Wait MSK = %x", vif1Regs.mskpath3);
			//
			
			//DevCon.WriteLn("FlushA path3 Wait! PTH3 MD %x STR %x", GSTransferStatus.PTH3, gif->chcr.STR);
<<<<<<< HEAD
			vifXRegs.stat.VGW  = true;
=======
			vif1Regs.stat.VGW = true;
>>>>>>> 27a3f112
			vifX.GifWaitState  = 1;
			vifX.vifstalled    = true;
		}	// else DevCon.WriteLn("FlushA path3 no Wait! PTH3 MD %x STR %x", GSTransferStatus.PTH3, gif->chcr.STR);	
		
		vifX.cmd = 0;
	}
	pass3 { VifCodeLog("FlushA"); }
	return 0;
}

// ToDo: FixMe
vifOp(vifCode_FlushE) {
	vifStruct& vifX = GetVifX;
	pass1 { vifFlush(idx); vifX.cmd = 0; }
	pass3 { VifCodeLog("FlushE"); }
	return 0;
}

vifOp(vifCode_ITop) {
<<<<<<< HEAD
	VIFregisters&	vifXRegs	= GetVifXregs;
=======
>>>>>>> 27a3f112
	pass1 { vifXRegs.itops = vifXRegs.code & 0x3ff; GetVifX.cmd = 0; }
	pass3 { VifCodeLog("ITop"); }
	return 0;
}

vifOp(vifCode_Mark) {
	vifStruct&		vifX		= GetVifX;
	VIFregisters&	vifXRegs	= GetVifXregs;
	pass1 {
		vifXRegs.mark     = (u16)vifXRegs.code;
		vifXRegs.stat.MRK = true;
		vifX.cmd           = 0;
	}
	pass3 { VifCodeLog("Mark"); }
	return 0;
}

static __fi void _vifCode_MPG(int idx, u32 addr, const u32 *data, int size) {
	VURegs& VUx = idx ? VU1 : VU0;
	pxAssume(VUx.Micro > 0);

	if (memcmp_mmx(VUx.Micro + addr, data, size*4)) {
		// Clear VU memory before writing!
		// (VUs expect size to be 32-bit scale, same as VIF's internal working sizes)
		if (!idx)  CpuVU0->Clear(addr, size);
		else	   CpuVU1->Clear(addr, size);
		memcpy_fast(VUx.Micro + addr, data, size*4);
	}
}

vifOp(vifCode_MPG) {
	vifStruct&		vifX		= GetVifX;
	VIFregisters&	vifXRegs	= GetVifXregs;
	pass1 {
		int    vifNum =  (u8)(vifXRegs.code >> 16);
		vifX.tag.addr = (u16)(vifXRegs.code <<  3) & (idx ? 0x3fff : 0xfff);
		vifX.tag.size = vifNum ? (vifNum*2) : 512;
		//vifFlush(idx);
		return 1;
	}
	pass2 {
		if (vifX.vifpacketsize < vifX.tag.size) { // Partial Transfer
			if((vifX.tag.addr + vifX.vifpacketsize*4) > (idx ? 0x4000 : 0x1000)) {
				DevCon.Warning("Vif%d MPG Split Overflow", idx);
			}
			_vifCode_MPG(idx,    vifX.tag.addr, data, vifX.vifpacketsize);
			vifX.tag.addr   +=   vifX.vifpacketsize * 4;
			vifX.tag.size   -=   vifX.vifpacketsize;
			return vifX.vifpacketsize;
		}
		else { // Full Transfer
			if((vifX.tag.addr + vifX.tag.size*4) > (idx ? 0x4000 : 0x1000)) {
				DevCon.Warning("Vif%d MPG Split Overflow", idx);
			}
			_vifCode_MPG(idx,  vifX.tag.addr, data, vifX.tag.size);
			int ret       = vifX.tag.size;
			vifX.tag.size = 0;
			vifX.cmd      = 0;
			return ret;
		}
	}
	pass3 { VifCodeLog("MPG"); }
	return 0;
}

vifOp(vifCode_MSCAL) {
<<<<<<< HEAD
	vifStruct&		vifX		= GetVifX;
	VIFregisters&	vifXRegs	= GetVifXregs;
=======
	vifStruct& vifX = GetVifX;
>>>>>>> 27a3f112
	pass1 { vifFlush(idx); vuExecMicro(idx, (u16)(vifXRegs.code) << 3); vifX.cmd = 0;}
	pass3 { VifCodeLog("MSCAL"); }
	return 0;
}

vifOp(vifCode_MSCALF) {
<<<<<<< HEAD
	vifStruct&		vifX		= GetVifX;
	VIFregisters&	vifXRegs	= GetVifXregs;
=======
	vifStruct& vifX = GetVifX;
>>>>>>> 27a3f112
	pass1 { vifFlush(idx); vuExecMicro(idx, (u16)(vifXRegs.code) << 3); vifX.cmd = 0; }
	pass3 { VifCodeLog("MSCALF"); }
	return 0;
}

vifOp(vifCode_MSCNT) {
	vifStruct& vifX = GetVifX;
	pass1 { vifFlush(idx); vuExecMicro(idx, -1); vifX.cmd = 0; }
	pass3 { VifCodeLog("MSCNT"); }
	return 0;
}

// ToDo: FixMe
vifOp(vifCode_MskPath3) {
	vif1Only();
	pass1 {
<<<<<<< HEAD
		DMACh& vif1ch = DMACh_VIF1;
		VIFregisters& vifXRegs = GetVifXregs;

		if (vif1ch.chcr.STR && vif1.lastcmd != 0x13) {
			schedulepath3msk = 0x10 | ((vif1Regs->code >> 15) & 0x1);
=======
		if (vif1ch.chcr.STR && vif1.lastcmd != 0x13) {
			schedulepath3msk = 0x10 | ((vif1Regs.code >> 15) & 0x1);
>>>>>>> 27a3f112
			vif1.vifstalled = true;
		}
		else {
			schedulepath3msk = (vif1Regs.code >> 15) & 0x1;
			Vif1MskPath3();
		}
		vif1.cmd = 0;
	}
	pass3 { VifCodeLog("MskPath3"); }
	return 0;
}

vifOp(vifCode_Nop) {
	pass1 { GetVifX.cmd = 0; }
	pass3 { VifCodeLog("Nop"); }
	return 0;
}

// ToDo: Review Flags
vifOp(vifCode_Null) {
	vifStruct&		vifX		= GetVifX;
	VIFregisters&	vifXRegs	= GetVifXregs;
	pass1 {
		// if ME1, then force the vif to interrupt
		if (!(vifXRegs.err.ME1)) { // Ignore vifcode and tag mismatch error
			Console.WriteLn("Vif%d: Unknown VifCmd! [%x]", idx, vifX.cmd);
			vifXRegs.stat.ER1 = true;
			vifX.vifstalled = true;
			//vifX.irq++;
		}
		vifX.cmd = 0;
	}
	pass2 { Console.Error("Vif%d bad vifcode! [CMD = %x]", idx, vifX.cmd); }
	pass3 { VifCodeLog("Null"); }
	return 0;
}

vifOp(vifCode_Offset) {
	vif1Only();
	pass1 {
		vif1Regs.stat.DBF	= false;
		vif1Regs.ofst		= vif1Regs.code & 0x3ff;
		vif1Regs.tops		= vif1Regs.base;
		vif1.cmd			= 0;
	}
	pass3 { VifCodeLog("Offset"); }
	return 0;
}

template<int idx> static __fi int _vifCode_STColRow(const u32* data, u32* pmem1, u32* pmem2) {
	vifStruct& vifX = GetVifX;

	int ret = min(4 - vifX.tag.addr, vifX.vifpacketsize);
	pxAssume(vifX.tag.addr < 4);
	pxAssume(ret > 0);

	switch (ret) {
		case 4:
			pmem1[12] = data[3];
			pmem2[3]  = data[3];
		case 3:
			pmem1[8]  = data[2];
			pmem2[2]  = data[2];
		case 2:
			pmem1[4]  = data[1];
			pmem2[1]  = data[1];
		case 1:
			pmem1[0]  = data[0];
			pmem2[0]  = data[0];
			break;
		jNO_DEFAULT
	}

	vifX.tag.addr += ret;
	vifX.tag.size -= ret;
	if (!vifX.tag.size) vifX.cmd = 0;

	return ret;
}

vifOp(vifCode_STCol) {
	vifStruct&		vifX		= GetVifX;
	VIFregisters&	vifXRegs	= GetVifXregs;

	pass1 {
		vifX.tag.addr = 0;
		vifX.tag.size = 4;
		return 1;
	}
	pass2 {
		u32* cols  = idx ? g_vifmask.Col1 : g_vifmask.Col0;
<<<<<<< HEAD
		u32* pmem1 = &vifXRegs.c0	+ (vifX.tag.addr << 2);
		u32* pmem2 = cols			+  vifX.tag.addr;
=======
		u32* pmem1 = &vifXRegs.c0 + (vifX.tag.addr << 2);
		u32* pmem2 = cols		   +  vifX.tag.addr;
>>>>>>> 27a3f112
		return _vifCode_STColRow<idx>(data, pmem1, pmem2);
	}
	pass3 { VifCodeLog("STCol"); }
	return 0;
}

vifOp(vifCode_STRow) {
	vifStruct&		vifX		= GetVifX;
	VIFregisters&	vifXRegs	= GetVifXregs;

	pass1 {
		vifX.tag.addr = 0;
		vifX.tag.size = 4;
		return 1;
	}
	pass2 {
		u32* rows  = idx ? g_vifmask.Row1 : g_vifmask.Row0;
<<<<<<< HEAD
		u32* pmem1 = &vifXRegs.r0	+ (vifX.tag.addr << 2);
		u32* pmem2 = rows			+  vifX.tag.addr;
=======
		u32* pmem1 = &vifXRegs.r0 + (vifX.tag.addr << 2);
		u32* pmem2 = rows		   +  vifX.tag.addr;
>>>>>>> 27a3f112
		return _vifCode_STColRow<idx>(data, pmem1, pmem2);
	}
	pass3 { VifCodeLog("STRow"); }
	return 0;
}

vifOp(vifCode_STCycl) {
	vifStruct&		vifX		= GetVifX;
	VIFregisters&	vifXRegs	= GetVifXregs;
	pass1 {
<<<<<<< HEAD
		vifXRegs.cycle.cl	= (u8)(vifXRegs.code);
		vifXRegs.cycle.wl	= (u8)(vifXRegs.code >> 8);
		vifX.cmd			= 0;
=======
		vifXRegs.cycle.cl = (u8)(vifXRegs.code);
		vifXRegs.cycle.wl = (u8)(vifXRegs.code >> 8);
		vifX.cmd		   = 0;
>>>>>>> 27a3f112
	}
	pass3 { VifCodeLog("STCycl"); }
	return 0;
}

vifOp(vifCode_STMask) {
	vifStruct&		vifX		= GetVifX;
	VIFregisters&	vifXRegs	= GetVifXregs;
	pass1 { vifX.tag.size = 1; }
	pass2 { vifXRegs.mask = data[0]; vifX.tag.size = 0; vifX.cmd = 0; }
	pass3 { VifCodeLog("STMask"); }
	return 1;
}

vifOp(vifCode_STMod) {
<<<<<<< HEAD
	vifStruct&		vifX		= GetVifX;
	VIFregisters&	vifXRegs	= GetVifXregs;
	pass1 { vifXRegs.mode = vifXRegs.code & 0x3; vifX.cmd = 0; }
=======
	pass1 { vifXRegs.mode = vifXRegs.code & 0x3; GetVifX.cmd = 0; }
>>>>>>> 27a3f112
	pass3 { VifCodeLog("STMod"); }
	return 0;
}

vifOp(vifCode_Unpack) {
	pass1 {
		if (!idx) vifUnpackSetup<0>(data);
		else	  vifUnpackSetup<1>(data);
		return 1;
	}
	pass2 { return nVifUnpack(idx, (u8*)data); }
	pass3 { VifCodeLog("Unpack");  }
	return 0;
}

//------------------------------------------------------------------
// Vif0/Vif1 Code Tables
//------------------------------------------------------------------

__aligned16 FnType_VifCmdHandler* const vifCmdHandler[2][128] =
{
	{
		vifCode_Nop<0>     , vifCode_STCycl<0>  , vifCode_Offset<0>	, vifCode_Base<0>   , vifCode_ITop<0>   , vifCode_STMod<0>  , vifCode_MskPath3<0>, vifCode_Mark<0>,   /*0x00*/
		vifCode_Null<0>    , vifCode_Null<0>    , vifCode_Null<0>	, vifCode_Null<0>   , vifCode_Null<0>   , vifCode_Null<0>   , vifCode_Null<0>    , vifCode_Null<0>,   /*0x08*/
		vifCode_FlushE<0>  , vifCode_Flush<0>   , vifCode_Null<0>	, vifCode_FlushA<0> , vifCode_MSCAL<0>  , vifCode_MSCALF<0> , vifCode_Null<0>	 , vifCode_MSCNT<0>,  /*0x10*/
		vifCode_Null<0>    , vifCode_Null<0>    , vifCode_Null<0>	, vifCode_Null<0>   , vifCode_Null<0>   , vifCode_Null<0>   , vifCode_Null<0>    , vifCode_Null<0>,   /*0x18*/
		vifCode_STMask<0>  , vifCode_Null<0>    , vifCode_Null<0>	, vifCode_Null<0>   , vifCode_Null<0>   , vifCode_Null<0>   , vifCode_Null<0>	 , vifCode_Null<0>,   /*0x20*/
		vifCode_Null<0>    , vifCode_Null<0>    , vifCode_Null<0>	, vifCode_Null<0>   , vifCode_Null<0>   , vifCode_Null<0>   , vifCode_Null<0>	 , vifCode_Null<0>,   /*0x28*/
		vifCode_STRow<0>   , vifCode_STCol<0>	, vifCode_Null<0>	, vifCode_Null<0>   , vifCode_Null<0>   , vifCode_Null<0>   , vifCode_Null<0>	 , vifCode_Null<0>,   /*0x30*/
		vifCode_Null<0>    , vifCode_Null<0>    , vifCode_Null<0>	, vifCode_Null<0>   , vifCode_Null<0>   , vifCode_Null<0>   , vifCode_Null<0>    , vifCode_Null<0>,   /*0x38*/
		vifCode_Null<0>    , vifCode_Null<0>    , vifCode_Null<0>	, vifCode_Null<0>   , vifCode_Null<0>   , vifCode_Null<0>   , vifCode_Null<0>    , vifCode_Null<0>,   /*0x40*/
		vifCode_Null<0>    , vifCode_Null<0>    , vifCode_MPG<0>	, vifCode_Null<0>   , vifCode_Null<0>   , vifCode_Null<0>   , vifCode_Null<0>    , vifCode_Null<0>,   /*0x48*/
		vifCode_Direct<0>  , vifCode_DirectHL<0>, vifCode_Null<0>	, vifCode_Null<0>   , vifCode_Null<0>	, vifCode_Null<0>   , vifCode_Null<0>    , vifCode_Null<0>,   /*0x50*/
		vifCode_Null<0>	   , vifCode_Null<0>	, vifCode_Null<0>	, vifCode_Null<0>   , vifCode_Null<0>   , vifCode_Null<0>   , vifCode_Null<0>    , vifCode_Null<0>,   /*0x58*/
		vifCode_Unpack<0>  , vifCode_Unpack<0>  , vifCode_Unpack<0>	, vifCode_Unpack<0> , vifCode_Unpack<0> , vifCode_Unpack<0> , vifCode_Unpack<0>  , vifCode_Null<0>,   /*0x60*/
		vifCode_Unpack<0>  , vifCode_Unpack<0>  , vifCode_Unpack<0>	, vifCode_Unpack<0> , vifCode_Unpack<0> , vifCode_Unpack<0> , vifCode_Unpack<0>  , vifCode_Unpack<0>, /*0x68*/
		vifCode_Unpack<0>  , vifCode_Unpack<0>  , vifCode_Unpack<0>	, vifCode_Unpack<0> , vifCode_Unpack<0> , vifCode_Unpack<0> , vifCode_Unpack<0>  , vifCode_Null<0>,   /*0x70*/
		vifCode_Unpack<0>  , vifCode_Unpack<0>  , vifCode_Unpack<0>	, vifCode_Null<0>   , vifCode_Unpack<0> , vifCode_Unpack<0> , vifCode_Unpack<0>  , vifCode_Unpack<0>  /*0x78*/
	},
	{
		vifCode_Nop<1>     , vifCode_STCycl<1>  , vifCode_Offset<1>	, vifCode_Base<1>   , vifCode_ITop<1>   , vifCode_STMod<1>  , vifCode_MskPath3<1>, vifCode_Mark<1>,   /*0x00*/
		vifCode_Null<1>    , vifCode_Null<1>    , vifCode_Null<1>	, vifCode_Null<1>   , vifCode_Null<1>   , vifCode_Null<1>   , vifCode_Null<1>    , vifCode_Null<1>,   /*0x08*/
		vifCode_FlushE<1>  , vifCode_Flush<1>   , vifCode_Null<1>	, vifCode_FlushA<1> , vifCode_MSCAL<1>  , vifCode_MSCALF<1> , vifCode_Null<1>	 , vifCode_MSCNT<1>,  /*0x10*/
		vifCode_Null<1>    , vifCode_Null<1>    , vifCode_Null<1>	, vifCode_Null<1>   , vifCode_Null<1>   , vifCode_Null<1>   , vifCode_Null<1>    , vifCode_Null<1>,   /*0x18*/
		vifCode_STMask<1>  , vifCode_Null<1>    , vifCode_Null<1>	, vifCode_Null<1>   , vifCode_Null<1>   , vifCode_Null<1>   , vifCode_Null<1>	 , vifCode_Null<1>,   /*0x20*/
		vifCode_Null<1>    , vifCode_Null<1>    , vifCode_Null<1>	, vifCode_Null<1>   , vifCode_Null<1>   , vifCode_Null<1>   , vifCode_Null<1>	 , vifCode_Null<1>,   /*0x28*/
		vifCode_STRow<1>   , vifCode_STCol<1>	, vifCode_Null<1>	, vifCode_Null<1>   , vifCode_Null<1>   , vifCode_Null<1>   , vifCode_Null<1>	 , vifCode_Null<1>,   /*0x30*/
		vifCode_Null<1>    , vifCode_Null<1>    , vifCode_Null<1>	, vifCode_Null<1>   , vifCode_Null<1>   , vifCode_Null<1>   , vifCode_Null<1>    , vifCode_Null<1>,   /*0x38*/
		vifCode_Null<1>    , vifCode_Null<1>    , vifCode_Null<1>	, vifCode_Null<1>   , vifCode_Null<1>   , vifCode_Null<1>   , vifCode_Null<1>    , vifCode_Null<1>,   /*0x40*/
		vifCode_Null<1>    , vifCode_Null<1>    , vifCode_MPG<1>	, vifCode_Null<1>   , vifCode_Null<1>   , vifCode_Null<1>   , vifCode_Null<1>    , vifCode_Null<1>,   /*0x48*/
		vifCode_Direct<1>  , vifCode_DirectHL<1>, vifCode_Null<1>	, vifCode_Null<1>   , vifCode_Null<1>	, vifCode_Null<1>   , vifCode_Null<1>    , vifCode_Null<1>,   /*0x50*/
		vifCode_Null<1>	   , vifCode_Null<1>	, vifCode_Null<1>	, vifCode_Null<1>   , vifCode_Null<1>   , vifCode_Null<1>   , vifCode_Null<1>    , vifCode_Null<1>,   /*0x58*/
		vifCode_Unpack<1>  , vifCode_Unpack<1>  , vifCode_Unpack<1>	, vifCode_Unpack<1> , vifCode_Unpack<1> , vifCode_Unpack<1> , vifCode_Unpack<1>  , vifCode_Null<1>,   /*0x60*/
		vifCode_Unpack<1>  , vifCode_Unpack<1>  , vifCode_Unpack<1>	, vifCode_Unpack<1> , vifCode_Unpack<1> , vifCode_Unpack<1> , vifCode_Unpack<1>  , vifCode_Unpack<1>, /*0x68*/
		vifCode_Unpack<1>  , vifCode_Unpack<1>  , vifCode_Unpack<1>	, vifCode_Unpack<1> , vifCode_Unpack<1> , vifCode_Unpack<1> , vifCode_Unpack<1>  , vifCode_Null<1>,   /*0x70*/
		vifCode_Unpack<1>  , vifCode_Unpack<1>  , vifCode_Unpack<1>	, vifCode_Null<1>   , vifCode_Unpack<1> , vifCode_Unpack<1> , vifCode_Unpack<1>  , vifCode_Unpack<1>  /*0x78*/
	}
};<|MERGE_RESOLUTION|>--- conflicted
+++ resolved
@@ -21,6 +21,8 @@
 #include "newVif.h"
 #include "VUmicro.h"
 
+#include "DmacLegacy.h"
+
 #define vifOp(vifCodeName) _vifT int __fastcall vifCodeName(int pass, const u32 *data)
 #define pass1 if (pass == 0)
 #define pass2 if (pass == 1)
@@ -85,15 +87,9 @@
 
 void Vif1MskPath3() {
 
-<<<<<<< HEAD
-	vif1Regs->mskpath3 = schedulepath3msk & 0x1;
-	GIF_LOG("VIF MSKPATH3 %x gif str %x path3 status %x", vif1Regs->mskpath3, DMACh_GIF.chcr.STR, GSTransferStatus.PTH3);
-	gifRegs->stat.M3P = vif1Regs->mskpath3;
-=======
 	vif1Regs.mskpath3 = schedulepath3msk & 0x1;
 	GIF_LOG("VIF MSKPATH3 %x gif str %x path3 status %x", vif1Regs.mskpath3, gifch.chcr.STR, GSTransferStatus.PTH3);
 	gifRegs.stat.M3P = vif1Regs.mskpath3;
->>>>>>> 27a3f112
 
 	if (!vif1Regs.mskpath3)
 	{
@@ -264,7 +260,6 @@
 	vif1Only();
 	vifStruct&		vifX		= GetVifX;
 	VIFregisters&	vifXRegs	= GetVifXregs;
-
 	pass1 {
 		vifFlush(idx);
 		// Gif is already transferring so wait for it.
@@ -273,11 +268,7 @@
 			//
 			
 			//DevCon.WriteLn("FlushA path3 Wait! PTH3 MD %x STR %x", GSTransferStatus.PTH3, gif->chcr.STR);
-<<<<<<< HEAD
-			vifXRegs.stat.VGW  = true;
-=======
-			vif1Regs.stat.VGW = true;
->>>>>>> 27a3f112
+			vifXRegs.stat.VGW = true;
 			vifX.GifWaitState  = 1;
 			vifX.vifstalled    = true;
 		}	// else DevCon.WriteLn("FlushA path3 no Wait! PTH3 MD %x STR %x", GSTransferStatus.PTH3, gif->chcr.STR);	
@@ -297,10 +288,7 @@
 }
 
 vifOp(vifCode_ITop) {
-<<<<<<< HEAD
-	VIFregisters&	vifXRegs	= GetVifXregs;
-=======
->>>>>>> 27a3f112
+	VIFregisters&	vifXRegs	= GetVifXregs;
 	pass1 { vifXRegs.itops = vifXRegs.code & 0x3ff; GetVifX.cmd = 0; }
 	pass3 { VifCodeLog("ITop"); }
 	return 0;
@@ -367,24 +355,16 @@
 }
 
 vifOp(vifCode_MSCAL) {
-<<<<<<< HEAD
-	vifStruct&		vifX		= GetVifX;
-	VIFregisters&	vifXRegs	= GetVifXregs;
-=======
-	vifStruct& vifX = GetVifX;
->>>>>>> 27a3f112
+	vifStruct&		vifX		= GetVifX;
+	VIFregisters&	vifXRegs	= GetVifXregs;
 	pass1 { vifFlush(idx); vuExecMicro(idx, (u16)(vifXRegs.code) << 3); vifX.cmd = 0;}
 	pass3 { VifCodeLog("MSCAL"); }
 	return 0;
 }
 
 vifOp(vifCode_MSCALF) {
-<<<<<<< HEAD
-	vifStruct&		vifX		= GetVifX;
-	VIFregisters&	vifXRegs	= GetVifXregs;
-=======
-	vifStruct& vifX = GetVifX;
->>>>>>> 27a3f112
+	vifStruct&		vifX		= GetVifX;
+	VIFregisters&	vifXRegs	= GetVifXregs;
 	pass1 { vifFlush(idx); vuExecMicro(idx, (u16)(vifXRegs.code) << 3); vifX.cmd = 0; }
 	pass3 { VifCodeLog("MSCALF"); }
 	return 0;
@@ -401,16 +381,8 @@
 vifOp(vifCode_MskPath3) {
 	vif1Only();
 	pass1 {
-<<<<<<< HEAD
-		DMACh& vif1ch = DMACh_VIF1;
-		VIFregisters& vifXRegs = GetVifXregs;
-
-		if (vif1ch.chcr.STR && vif1.lastcmd != 0x13) {
-			schedulepath3msk = 0x10 | ((vif1Regs->code >> 15) & 0x1);
-=======
 		if (vif1ch.chcr.STR && vif1.lastcmd != 0x13) {
 			schedulepath3msk = 0x10 | ((vif1Regs.code >> 15) & 0x1);
->>>>>>> 27a3f112
 			vif1.vifstalled = true;
 		}
 		else {
@@ -494,7 +466,6 @@
 vifOp(vifCode_STCol) {
 	vifStruct&		vifX		= GetVifX;
 	VIFregisters&	vifXRegs	= GetVifXregs;
-
 	pass1 {
 		vifX.tag.addr = 0;
 		vifX.tag.size = 4;
@@ -502,13 +473,8 @@
 	}
 	pass2 {
 		u32* cols  = idx ? g_vifmask.Col1 : g_vifmask.Col0;
-<<<<<<< HEAD
-		u32* pmem1 = &vifXRegs.c0	+ (vifX.tag.addr << 2);
+		u32* pmem1 = &vifXRegs.c0 + (vifX.tag.addr << 2);
 		u32* pmem2 = cols			+  vifX.tag.addr;
-=======
-		u32* pmem1 = &vifXRegs.c0 + (vifX.tag.addr << 2);
-		u32* pmem2 = cols		   +  vifX.tag.addr;
->>>>>>> 27a3f112
 		return _vifCode_STColRow<idx>(data, pmem1, pmem2);
 	}
 	pass3 { VifCodeLog("STCol"); }
@@ -526,13 +492,8 @@
 	}
 	pass2 {
 		u32* rows  = idx ? g_vifmask.Row1 : g_vifmask.Row0;
-<<<<<<< HEAD
-		u32* pmem1 = &vifXRegs.r0	+ (vifX.tag.addr << 2);
+		u32* pmem1 = &vifXRegs.r0 + (vifX.tag.addr << 2);
 		u32* pmem2 = rows			+  vifX.tag.addr;
-=======
-		u32* pmem1 = &vifXRegs.r0 + (vifX.tag.addr << 2);
-		u32* pmem2 = rows		   +  vifX.tag.addr;
->>>>>>> 27a3f112
 		return _vifCode_STColRow<idx>(data, pmem1, pmem2);
 	}
 	pass3 { VifCodeLog("STRow"); }
@@ -543,15 +504,9 @@
 	vifStruct&		vifX		= GetVifX;
 	VIFregisters&	vifXRegs	= GetVifXregs;
 	pass1 {
-<<<<<<< HEAD
-		vifXRegs.cycle.cl	= (u8)(vifXRegs.code);
-		vifXRegs.cycle.wl	= (u8)(vifXRegs.code >> 8);
-		vifX.cmd			= 0;
-=======
 		vifXRegs.cycle.cl = (u8)(vifXRegs.code);
 		vifXRegs.cycle.wl = (u8)(vifXRegs.code >> 8);
-		vifX.cmd		   = 0;
->>>>>>> 27a3f112
+		vifX.cmd			= 0;
 	}
 	pass3 { VifCodeLog("STCycl"); }
 	return 0;
@@ -567,13 +522,8 @@
 }
 
 vifOp(vifCode_STMod) {
-<<<<<<< HEAD
-	vifStruct&		vifX		= GetVifX;
-	VIFregisters&	vifXRegs	= GetVifXregs;
-	pass1 { vifXRegs.mode = vifXRegs.code & 0x3; vifX.cmd = 0; }
-=======
+	VIFregisters&	vifXRegs	= GetVifXregs;
 	pass1 { vifXRegs.mode = vifXRegs.code & 0x3; GetVifX.cmd = 0; }
->>>>>>> 27a3f112
 	pass3 { VifCodeLog("STMod"); }
 	return 0;
 }
