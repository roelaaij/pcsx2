/*  Pcsx2 - Pc Ps2 Emulator
 *  Copyright (C) 2002-2009  Pcsx2 Team
 *
 *  This program is free software; you can redistribute it and/or modify
 *  it under the terms of the GNU General Public License as published by
 *  the Free Software Foundation; either version 2 of the License, or
 *  (at your option) any later version.
 *
 *  This program is distributed in the hope that it will be useful,
 *  but WITHOUT ANY WARRANTY; without even the implied warranty of
 *  MERCHANTABILITY or FITNESS FOR A PARTICULAR PURPOSE.  See the
 *  GNU General Public License for more details.
 *
 *  You should have received a copy of the GNU General Public License
 *  along with this program; if not, write to the Free Software
 *  Foundation, Inc., 51 Franklin Street, Fifth Floor, Boston, MA  02110-1301, USA
 */

#include "PrecompiledHeader.h"

#ifdef _WIN32
#include "RDebug/deci2.h"
#else
#include <sys/time.h>
#endif

#include <ctype.h>
#include <wx/file.h>

#include "IopCommon.h"
#include "HostGui.h"

#include "CDVD/IsoFSdrv.h"
#include "VUmicro.h"
#include "VU.h"
#include "iCore.h"
#include "sVU_zerorec.h"
#include "BaseblockEx.h"		// included for devbuild block dumping (which may or may not work anymore?)

#include "GS.h"
#include "COP0.h"
#include "Cache.h"

#include "Dump.h"

using namespace std;
using namespace R5900;

PcsxConfig Config;
u32 BiosVersion;
static int g_Pcsx2Recording = 0; // true 1 if recording video and sound
bool renderswitch = 0;

struct KeyModifiers keymodifiers = {false, false, false, false};

#define NUM_STATES 10
int StatesC = 0;
extern wxString strgametitle;


#define DIRENTRY_SIZE 16

#if defined(_MSC_VER)
#pragma pack(1)
#endif

struct romdir
{
	char fileName[10];
	u16 extInfoSize;
	u32 fileSize;
#if defined(_MSC_VER)
};
#pragma pack()				//+22
#else
} __attribute__((packed));
#endif

// ------------------------------------------------------------------------
// Force DevAssert to *not* inline for devel/debug builds (allows using breakpoints to trap
// assertions), and force it to inline for release builds (optimizes it out completely since
// IsDevBuild is false).  Since Devel builds typically aren't enabled with Global Optimization/
// LTCG, this currently isn't even necessary.  But might as well, in case we decide at a later
// date to re-enable LTCG for devel.
#ifdef PCSX2_DEVBUILD
#	define DEVASSERT_INLINE __noinline
#else
#	define DEVASSERT_INLINE __forceinline
#endif

//////////////////////////////////////////////////////////////////////////////////////////
// Assertion tool for Devel builds, intended for sanity checking and/or bounds checking
// variables in areas which are not performance critical.
//
// How it works: This function throws an exception of type Exception::AssertionFailure if
// the assertion conditional is false.  Typically for the end-user, this exception is handled
// by the general handler, which (should eventually) create some state dumps and other
// information for troubleshooting purposes.
//
// From a debugging environment, you can trap your DevAssert by either breakpointing the
// exception throw below, or by adding either Exception::AssertionFailure or
// Exception::LogicError to your First-Chance Exception catch list (Visual Studio, under
// the Debug->Exceptions menu/dialog).
//
DEVASSERT_INLINE void DevAssert( bool condition, const char* msg )
{
	if( IsDevBuild && !condition )
	{
		throw Exception::AssertionFailure( msg );
	}
}

u32 GetBiosVersion() {
	unsigned int fileOffset=0;
	s8 *ROMVER;
	char vermaj[8];
	char vermin[8];
	struct romdir *rd;
	u32 version;
	int i;

	for (i=0; i<512*1024; i++) {
		rd = (struct romdir*)&psRu8(i);
		if (strncmp(rd->fileName, "RESET", 5) == 0)
			break; /* found romdir */
	}
	if (i == 512*1024) return -1;

	while(strlen(rd->fileName) > 0){
		if (strcmp(rd->fileName, "ROMVER") == 0){	// found romver
			ROMVER = &psRs8(fileOffset);

			strncpy(vermaj, (char *)(ROMVER+ 0), 2); vermaj[2] = 0;
			strncpy(vermin, (char *)(ROMVER+ 2), 2); vermin[2] = 0;
			version = strtol(vermaj, (char**)NULL, 0) << 8;
			version|= strtol(vermin, (char**)NULL, 0);

			return version;
		}

		if ((rd->fileSize % 0x10)==0)
			fileOffset += rd->fileSize;
		else
			fileOffset += (rd->fileSize + 0x10) & 0xfffffff0;

		rd++;
	}

	return -1;
}

//2002-09-22 (Florin)
bool IsBIOS(const wxString& filename, wxString& description)
{
	uint fileOffset=0;
	romdir rd;

	wxFileName Bios( g_Conf->Folders.Bios + filename );
	wxFile fp( Bios.GetFullPath().c_str() );

	if( !fp.IsOpened() ) return FALSE;

	int biosFileSize = fp.Length();
	if( biosFileSize <= 0) return FALSE;

	while( (fp.Tell() < 512*1024) && (fp.Read( &rd, DIRENTRY_SIZE ) == DIRENTRY_SIZE) )
	{
		if (strcmp(rd.fileName, "RESET") == 0)
			break;	// found romdir
	}

	if ((strcmp(rd.fileName, "RESET") != 0) || (rd.fileSize == 0)) {
		return FALSE;	//Unable to locate ROMDIR structure in file or a ioprpXXX.img
	}

	bool found = false;

	while(strlen(rd.fileName) > 0)
	{
		if (strcmp(rd.fileName, "ROMVER") == 0)	// found romver
		{
			char aROMVER[14+1];		// ascii version loaded from disk.

			uint filepos = fp.Tell();
			fp.Seek( fileOffset );
			if( fp.Read( &aROMVER, 14 ) == 0 ) break;
			fp.Seek( filepos );	//go back

			const char zonefail[2] = { aROMVER[4], '\0' };	// the default "zone" (unknown code)
			const char* zone = zonefail;

			switch(aROMVER[4])
			{
				case 'T': zone = "T10K  "; break;
				case 'X': zone = "Test  "; break;
				case 'J': zone = "Japan "; break;
				case 'A': zone = "USA   "; break;
				case 'E': zone = "Europe"; break;
				case 'H': zone = "HK    "; break;
				case 'P': zone = "Free  "; break;
				case 'C': zone = "China "; break;
			}

			const wxString romver( wxString::FromAscii(aROMVER) );

			description.Printf( L"%s v%c%c.%c%c(%c%c/%c%c/%c%c%c%c) %s", wxString::FromAscii(zone).ToAscii().data(),
				romver[0], romver[1],	// ver major
				romver[2], romver[3],	// ver minor
				romver[12], romver[13],	// day
				romver[10], romver[11],	// month
				romver[6], romver[7], romver[8], romver[9],	// year!
				(aROMVER[5]=='C') ? L"Console" : (aROMVER[5]=='D') ? L"Devel" : L""
			);
			found = true;
		}

		if ((rd.fileSize % 0x10)==0)
			fileOffset += rd.fileSize;
		else
			fileOffset += (rd.fileSize + 0x10) & 0xfffffff0;

		if (fp.Read( &rd, DIRENTRY_SIZE ) != DIRENTRY_SIZE) break;
	}
	fileOffset-=((rd.fileSize + 0x10) & 0xfffffff0) - rd.fileSize;

	if (found)
	{
		if ( biosFileSize < (int)fileOffset)
		{
			description << ((biosFileSize*100)/(int)fileOffset) << L"%";
			// we force users to have correct bioses,
			// not that lame scph10000 of 513KB ;-)
		}
		return true;
	}

	return false;	//fail quietly
}

int GetPS2ElfName( wxString& name )
{
	int f;
	char buffer[g_MaxPath];//if a file is longer...it should be shorter :D
	char *pos;
	TocEntry tocEntry;

	IsoFS_init();

	// check if the file exists
	if (IsoFS_findFile("SYSTEM.CNF;1", &tocEntry) != TRUE){
		Console::Error("Boot Error > SYSTEM.CNF not found");
		return 0;//could not find; not a PS/PS2 cdvd
	}
<<<<<<< HEAD

	f=CDVDFS_open("SYSTEM.CNF;1", 1);
	CDVDFS_read(f, buffer, g_MaxPath);
	CDVDFS_close(f);

=======
	
	f=IsoFS_open("SYSTEM.CNF;1", 1);
	IsoFS_read(f, buffer, g_MaxPath);
	IsoFS_close(f);
	
>>>>>>> 9f35752e
	buffer[tocEntry.fileSize]='\0';

	pos=strstr(buffer, "BOOT2");
	if (pos==NULL){
		pos=strstr(buffer, "BOOT");
		if (pos==NULL) {
			Console::Error("Boot Error > This is not a PS2 game!");
			return 0;
		}
		return 1;
	}
	pos+=strlen("BOOT2");
	while (pos && *pos && pos<&buffer[g_MaxPath]
		&& (*pos<'A' || (*pos>'Z' && *pos<'a') || *pos>'z'))
		pos++;
	if (!pos || *pos==0)
		return 0;

	// the filename is everything up to the first CR/LF/tab.. ?
	// Or up to any whitespace?  (I'm opting for first CRLF/tab, although the old code
	// apparently stopped on spaces too) --air
	name = wxStringTokenizer( wxString::FromAscii( pos ) ).GetNextToken();

#ifdef PCSX2_DEVBUILD
	FILE *fp;
	int i;

	fp = fopen("System.map", "r");
	if( fp == NULL ) return 2;

	u32 addr;

	Console::WriteLn("Loading System.map...");
	while (!feof(fp)) {
		fseek(fp, 8, SEEK_CUR);
		buffer[0] = '0'; buffer[1] = 'x';
		for (i=2; i<10; i++) buffer[i] = fgetc(fp); buffer[i] = 0;
		addr = strtoul(buffer, (char**)NULL, 0);
		fseek(fp, 3, SEEK_CUR);
		for (i=0; i<g_MaxPath; i++) {
			buffer[i] = fgetc(fp);
			if (buffer[i] == '\n' || buffer[i] == 0) break;
		}
		if (buffer[i] == 0) break;
		buffer[i] = 0;

		disR5900AddSym(addr, buffer);
	}
	fclose(fp);
#endif

	return 2;
}

#ifdef PCSX2_DEVBUILD

void SaveGSState(const wxString& file)
{
	if( g_SaveGSStream ) return;

	Console::WriteLn( "Saving GS State..." );
	Console::WriteLn( wxsFormat( L"\t%s", file.c_str() ) );

	g_fGSSave = new gzSavingState( file );

	g_SaveGSStream = 1;
	g_nLeftGSFrames = 2;

	g_fGSSave->Freeze( g_nLeftGSFrames );
}

void LoadGSState(const wxString& file)
{
	int ret;
	gzLoadingState* f;

	Console::Status( "Loading GS State..." );

	try
	{
		f = new gzLoadingState( file );
	}
	catch( Exception::FileNotFound& )
	{
		// file not found? try prefixing with sstates folder:
		if( !Path::IsRooted( file ) )
		{
			f = new gzLoadingState( Path::Combine( g_Conf->Folders.Savestates, file ) );

			// If this load attempt fails, then let the exception bubble up to
			// the caller to deal with...
		}
	}

	// Always set gsIrq callback -- GS States are always exclusionary of MTGS mode
	GSirqCallback( gsIrq );

	ret = GSopen(&pDsp, "PCSX2", 0);
	if (ret != 0)
	{
		delete f;
		throw Exception::PluginFailure( "GS" );
	}

	ret = PAD1open((void *)&pDsp);

	f->Freeze(g_nLeftGSFrames);
	f->gsFreeze();

	f->FreezePlugin( "GS", gsSafeFreeze );

	RunGSState( *f );

	delete( f );

	GSclose();
	PAD1close();
}

#endif

char* mystrlwr( char* string )
{
	assert( string != NULL );
	while ( 0 != ( *string++ = (char)tolower( *string ) ) );
    return string;
}

static wxString GetGSStateFilename()
{
	return Path::Combine( g_Conf->Folders.Savestates, wxsFormat( L"/%8.8X.%d.gs", ElfCRC, StatesC ) );
}

void CycleFrameLimit(int dir)
{
	const char* limitMsg;
	u32 newOptions;
	u32 curFrameLimit = Config.Options & PCSX2_FRAMELIMIT_MASK;
	u32 newFrameLimit = 0;
	static u32 oldFrameLimit = PCSX2_FRAMELIMIT_LIMIT;

	if( dir == 0 ) {
		// turn off limit or restore previous limit mode
		if (curFrameLimit) {
			oldFrameLimit = curFrameLimit;
			newFrameLimit = 0;
		} else
			newFrameLimit = oldFrameLimit;
	}
	else if (dir > 0)	// next
	{
		newFrameLimit = curFrameLimit + PCSX2_FRAMELIMIT_LIMIT;
		if( newFrameLimit > PCSX2_FRAMELIMIT_SKIP )
			newFrameLimit = 0;
	}
	else	// previous
	{
		if( newFrameLimit == 0 )
			newFrameLimit = PCSX2_FRAMELIMIT_SKIP;
		else
			newFrameLimit = curFrameLimit - PCSX2_FRAMELIMIT_LIMIT;
	}

	newOptions = (Config.Options & ~PCSX2_FRAMELIMIT_MASK) | newFrameLimit;

	gsResetFrameSkip();
	
	// Allows sync to vblank only when framelimit is on, if GS can.
	if(GSsetFrameLimit == NULL)
	{
	DevCon::Notice("Notice: GS Plugin does not implement GSsetFrameLimit.");
	}
	else
	{
		GSsetFrameLimit(newFrameLimit);
	}

	switch(newFrameLimit) {
		case PCSX2_FRAMELIMIT_NORMAL:
			limitMsg = "None/Normal";
			break;
		case PCSX2_FRAMELIMIT_LIMIT:
			limitMsg = "Limit";
			break;
		case PCSX2_FRAMELIMIT_SKIP:
			if( GSsetFrameSkip == NULL )
			{
				newOptions &= ~PCSX2_FRAMELIMIT_MASK;
				Console::Notice("Notice: GS Plugin does not support frameskipping.");
				limitMsg = "None/Normal";
			}
			else
			{
				// When enabling Skipping we have to make sure Skipper (GS) and Limiter (EE)
				// are properly synchronized.
				gsDynamicSkipEnable();
				limitMsg = "Skip";
			}

			break;
	}
	Threading::AtomicExchange( Config.Options, newOptions );

	Console::Notice("Frame Limit Mode Changed: %s", params limitMsg );

	// [Air]: Do we really want to save runtime changes to frameskipping?
	//SaveConfig();
}

void ProcessFKeys(int fkey, struct KeyModifiers *keymod)
{
	assert(fkey >= 1 && fkey <= 12 );

	switch(fkey)
	{
		case 1:
			try
			{
				gzSavingState( SaveState::GetFilename( StatesC ) ).FreezeAll();
				HostGui::ResetMenuSlots();
			}
			catch( Exception::BaseException& ex )
			{
				// 99% of the time this is a file permission error and the
				// cpu state is intact so just display a passive msg to console without
				// raising an exception.

				Console::Error( "Error!  Could not save state to slot %d", params StatesC );
				Console::Error( ex.LogMessage() );
			}
			break;

		case 2:
			if( keymod->shift )
				StatesC = (StatesC+NUM_STATES-1) % NUM_STATES;
			else
				StatesC = (StatesC+1) % NUM_STATES;

			Console::Notice( " > Selected savestate slot %d", params StatesC);

			if( GSchangeSaveState != NULL )
				GSchangeSaveState(StatesC, SaveState::GetFilename(StatesC).mb_str());
			break;

		case 3:
			try
			{
				gzLoadingState joe( SaveState::GetFilename( StatesC ) );	// throws exception on version mismatch
				cpuReset();
				SysClearExecutionCache();
				joe.FreezeAll();
			}
			catch( Exception::StateLoadError& )
			{
				// At this point the cpu hasn't been reset, so we can return
				// control to the user safely... (and silently)
			}
			catch( Exception::FileNotFound& )
			{
				Console::Notice( "Saveslot %d cannot be loaded; slot does not exist (file not found)", params StatesC );
			}
			catch( Exception::RuntimeError& ex )
			{
				// This is the bad one.  Chances are the cpu has been reset, so emulation has
				// to be aborted.  Sorry user!  We'll give you some info for your trouble:

				ClosePlugins( true );

				throw Exception::CpuStateShutdown(
					// english log message:
					wxsFormat( L"Error!  Could not load from saveslot %d\n", StatesC ) + ex.LogMessage(),

					// translated message:
					wxsFormat( L"Error loading saveslot %d.  Emulator reset.", StatesC )
				);
			}
			break;

		case 4:
			CycleFrameLimit(keymod->shift ? -1 : 1);
			break;

		// note: VK_F5-VK_F7 are reserved for GS
		case 8:
			GSmakeSnapshot( g_Conf->Folders.Snapshots.ToAscii().data() );
			break;

		case 9: //gsdx "on the fly" renderer switching
			if (!renderswitch)
			{
				StateRecovery::MakeGsOnly();
				g_EmulationInProgress = false;
				CloseGS();
				renderswitch = true;	//go to dx9 sw
				StateRecovery::Recover();
				HostGui::BeginExecution(); //also sets g_EmulationInProgress to true later
			}
			else
			{
				StateRecovery::MakeGsOnly();
				g_EmulationInProgress = false;
				CloseGS();
				renderswitch = false;	//return to default renderer
				StateRecovery::Recover();
				HostGui::BeginExecution(); //also sets g_EmulationInProgress to true later
			}
			break;
#ifdef PCSX2_DEVBUILD
		case 10:
			// There's likely a better way to implement this, but this seemed useful.
			// I might add turning EE, VU0, and VU1 recs on and off by hotkey at some point, too.
			// --arcum42
			enableLogging = !enableLogging;

			if (enableLogging)
				GSprintf(10, "Logging Enabled.");
			else
				GSprintf(10,"Logging Disabled.");

			break;
		case 11:
			if( mtgsThread != NULL )
			{
				Console::Notice( "Cannot make gsstates in MTGS mode" );
			}
			else
			{
				wxString Text;
				if( strgametitle[0] != 0 )
				{
					// only take the first two words
					wxString gsText;

					wxStringTokenizer parts( strgametitle, L" " );

					wxString name( parts.GetNextToken() );	// first part
					wxString part2( parts.GetNextToken() );

					if( !!part2 )
						name += L"_" + part2;

					gsText.Printf( L"%s.%d.gs", name.c_str(), StatesC );
					Text = Path::Combine( g_Conf->Folders.Savestates, gsText );
				}
				else
				{
					Text = GetGSStateFilename();
				}

				SaveGSState(Text);
			}
			break;
#endif

		case 12:
			if( keymod->shift )
			{
#ifdef PCSX2_DEVBUILD
				iDumpRegisters(cpuRegs.pc, 0);
				Console::Notice("hardware registers dumped EE:%x, IOP:%x\n", params cpuRegs.pc, psxRegs.pc);
#endif
			}
			else
			{
				g_Pcsx2Recording ^= 1;

				if( mtgsThread != NULL )
					mtgsThread->SendSimplePacket(GS_RINGTYPE_RECORD, g_Pcsx2Recording, 0, 0);
				else if( GSsetupRecording != NULL )
					GSsetupRecording(g_Pcsx2Recording, NULL);

				if( SPU2setupRecording != NULL ) SPU2setupRecording(g_Pcsx2Recording, NULL);
			}
			break;
	}
}

void _memset16_unaligned( void* dest, u16 data, size_t size )
{
	jASSUME( (size & 0x1) == 0 );

	u16* dst = (u16*)dest;
	for(int i=size; i; --i, ++dst )
		*dst = data;
}<|MERGE_RESOLUTION|>--- conflicted
+++ resolved
@@ -251,19 +251,11 @@
 		Console::Error("Boot Error > SYSTEM.CNF not found");
 		return 0;//could not find; not a PS/PS2 cdvd
 	}
-<<<<<<< HEAD
-
-	f=CDVDFS_open("SYSTEM.CNF;1", 1);
-	CDVDFS_read(f, buffer, g_MaxPath);
-	CDVDFS_close(f);
-
-=======
-	
+
 	f=IsoFS_open("SYSTEM.CNF;1", 1);
 	IsoFS_read(f, buffer, g_MaxPath);
 	IsoFS_close(f);
-	
->>>>>>> 9f35752e
+
 	buffer[tocEntry.fileSize]='\0';
 
 	pos=strstr(buffer, "BOOT2");
