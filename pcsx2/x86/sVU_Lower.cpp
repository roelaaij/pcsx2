/*  PCSX2 - PS2 Emulator for PCs
 *  Copyright (C) 2002-2010  PCSX2 Dev Team
 *
 *  PCSX2 is free software: you can redistribute it and/or modify it under the terms
 *  of the GNU Lesser General Public License as published by the Free Software Found-
 *  ation, either version 3 of the License, or (at your option) any later version.
 *
 *  PCSX2 is distributed in the hope that it will be useful, but WITHOUT ANY WARRANTY;
 *  without even the implied warranty of MERCHANTABILITY or FITNESS FOR A PARTICULAR
 *  PURPOSE.  See the GNU General Public License for more details.
 *
 *  You should have received a copy of the GNU General Public License along with PCSX2.
 *  If not, see <http://www.gnu.org/licenses/>.
 */

#include "PrecompiledHeader.h"

#include "Common.h"
#include "GS.h"
#include "R5900OpcodeTables.h"
#include "iR5900.h"
#include "iMMI.h"
#include "iFPU.h"
#include "iCOP0.h"
#include "VUmicro.h"
#include "sVU_Micro.h"
#include "sVU_Debug.h"
#include "sVU_zerorec.h"
#include "Gif.h"
//------------------------------------------------------------------

//------------------------------------------------------------------
// Helper Macros
//------------------------------------------------------------------
#define _Ft_ (( VU->code >> 16) & 0x1F)  // The rt part of the instruction register
#define _Fs_ (( VU->code >> 11) & 0x1F)  // The rd part of the instruction register
#define _Fd_ (( VU->code >>  6) & 0x1F)  // The sa part of the instruction register
#define _It_ (_Ft_ & 15)
#define _Is_ (_Fs_ & 15)
#define _Id_ (_Fd_ & 15)

#define _X (( VU->code>>24) & 0x1)
#define _Y (( VU->code>>23) & 0x1)
#define _Z (( VU->code>>22) & 0x1)
#define _W (( VU->code>>21) & 0x1)

#define _XYZW_SS (_X+_Y+_Z+_W==1)

#define _Fsf_ (( VU->code >> 21) & 0x03)
#define _Ftf_ (( VU->code >> 23) & 0x03)

#define _Imm11_ 	(s32)(VU->code & 0x400 ? 0xfffffc00 | (VU->code & 0x3ff) : VU->code & 0x3ff)
#define _UImm11_	(s32)(VU->code & 0x7ff)

#define VU_VFx_ADDR(x)  (uptr)&VU->VF[x].UL[0]
#define VU_VFy_ADDR(x)  (uptr)&VU->VF[x].UL[1]
#define VU_VFz_ADDR(x)  (uptr)&VU->VF[x].UL[2]
#define VU_VFw_ADDR(x)  (uptr)&VU->VF[x].UL[3]

#define VU_REGR_ADDR    (uptr)&VU->VI[REG_R]
#define VU_REGQ_ADDR    (uptr)&VU->VI[REG_Q]
#define VU_REGMAC_ADDR  (uptr)&VU->VI[REG_MAC_FLAG]

#define VU_VI_ADDR(x, read) GetVIAddr(VU, x, read, info)

#define VU_ACCx_ADDR    (uptr)&VU->ACC.UL[0]
#define VU_ACCy_ADDR    (uptr)&VU->ACC.UL[1]
#define VU_ACCz_ADDR    (uptr)&VU->ACC.UL[2]
#define VU_ACCw_ADDR    (uptr)&VU->ACC.UL[3]

#define _X_Y_Z_W  ((( VU->code >> 21 ) & 0xF ) )


static const __aligned16 u32 VU_ONE[4] = {0x3f800000, 0xffffffff, 0xffffffff, 0xffffffff};
//------------------------------------------------------------------


//------------------------------------------------------------------
// *VU Lower Instructions!*
//
// Note: * = Checked for errors by cottonvibes
//------------------------------------------------------------------


//------------------------------------------------------------------
// DIV*
//------------------------------------------------------------------
void recVUMI_DIV(VURegs *VU, int info)
{
	u8 *pjmp, *pjmp1;
	u32 *ajmp32, *bjmp32;

	//Console.WriteLn("recVUMI_DIV()");
	AND32ItoM(VU_VI_ADDR(REG_STATUS_FLAG, 2), 0xFCF); // Clear D/I flags

	// FT can be zero here! so we need to check if its zero and set the correct flag.
	SSE_XORPS_XMM_to_XMM(EEREC_TEMP, EEREC_TEMP); // Clear EEREC_TEMP
	SSE_CMPEQPS_XMM_to_XMM(EEREC_TEMP, EEREC_T); // Set all F's if each vector is zero

	SSE_MOVMSKPS_XMM_to_R32( EAX, EEREC_TEMP); // Move the sign bits of the previous calculation

	AND32ItoR( EAX, (1<<_Ftf_) );  // Grab "Is Zero" bits from the previous calculation
	ajmp32 = JZ32(0); // Skip if none are

		SSE_XORPS_XMM_to_XMM(EEREC_TEMP, EEREC_TEMP); // Clear EEREC_TEMP
		SSE_CMPEQPS_XMM_to_XMM(EEREC_TEMP, EEREC_S); // Set all F's if each vector is zero
		SSE_MOVMSKPS_XMM_to_R32(EAX, EEREC_TEMP); // Move the sign bits of the previous calculation

		AND32ItoR( EAX, (1<<_Fsf_) );  // Grab "Is Zero" bits from the previous calculation
		pjmp = JZ8(0);
			OR32ItoM( VU_VI_ADDR(REG_STATUS_FLAG, 2), 0x410 ); // Set invalid flag (0/0)
			pjmp1 = JMP8(0);
		x86SetJ8(pjmp);
			OR32ItoM( VU_VI_ADDR(REG_STATUS_FLAG, 2), 0x820 ); // Zero divide (only when not 0/0)
		x86SetJ8(pjmp1);

		_unpackVFSS_xyzw(EEREC_TEMP, EEREC_S, _Fsf_);

		_vuFlipRegSS_xyzw(EEREC_T, _Ftf_);
		SSE_XORPS_XMM_to_XMM(EEREC_TEMP, EEREC_T);
		_vuFlipRegSS_xyzw(EEREC_T, _Ftf_);

		SSE_ANDPS_M128_to_XMM(EEREC_TEMP, (uptr)&const_clip[4]);
		SSE_ORPS_M128_to_XMM(EEREC_TEMP, (uptr)&g_maxvals[0]); // If division by zero, then EEREC_TEMP = +/- fmax

		bjmp32 = JMP32(0);

	x86SetJ32(ajmp32);

	if (CHECK_VU_EXTRA_OVERFLOW) {
		vuFloat5_useEAX(EEREC_S, EEREC_TEMP, (1 << (3-_Fsf_)));
		vuFloat5_useEAX(EEREC_T, EEREC_TEMP, (1 << (3-_Ftf_)));
	}

	_unpackVFSS_xyzw(EEREC_TEMP, EEREC_S, _Fsf_);

	_vuFlipRegSS_xyzw(EEREC_T, _Ftf_);
	SSE_DIVSS_XMM_to_XMM(EEREC_TEMP, EEREC_T);
	_vuFlipRegSS_xyzw(EEREC_T, _Ftf_);

	vuFloat_useEAX(info, EEREC_TEMP, 0x8);

	x86SetJ32(bjmp32);

	SSE_MOVSS_XMM_to_M32(VU_VI_ADDR(REG_Q, 0), EEREC_TEMP);
}
//------------------------------------------------------------------


//------------------------------------------------------------------
// SQRT*
//------------------------------------------------------------------
void recVUMI_SQRT( VURegs *VU, int info )
{
	u8* pjmp;
	//Console.WriteLn("recVUMI_SQRT()");

	_unpackVFSS_xyzw(EEREC_TEMP, EEREC_T, _Ftf_);
	AND32ItoM(VU_VI_ADDR(REG_STATUS_FLAG, 2), 0xFCF); // Clear D/I flags

	/* Check for negative sqrt */
	SSE_MOVMSKPS_XMM_to_R32(EAX, EEREC_TEMP);
	AND32ItoR(EAX, 1);  //Check sign
	pjmp = JZ8(0); //Skip if none are
		OR32ItoM(VU_VI_ADDR(REG_STATUS_FLAG, 2), 0x410); // Invalid Flag - Negative number sqrt
	x86SetJ8(pjmp);

	SSE_ANDPS_M128_to_XMM(EEREC_TEMP, (uptr)const_clip); // Do a cardinal sqrt
	if (CHECK_VU_OVERFLOW) SSE_MINSS_M32_to_XMM(EEREC_TEMP, (uptr)g_maxvals); // Clamp infinities (only need to do positive clamp since EEREC_TEMP is positive)
	SSE_SQRTSS_XMM_to_XMM(EEREC_TEMP, EEREC_TEMP);
	SSE_MOVSS_XMM_to_M32(VU_VI_ADDR(REG_Q, 0), EEREC_TEMP);
}
//------------------------------------------------------------------


//------------------------------------------------------------------
// RSQRT*
//------------------------------------------------------------------
__aligned16 u64 RSQRT_TEMP_XMM[2];
void recVUMI_RSQRT(VURegs *VU, int info)
{
	u8 *ajmp8, *bjmp8;
	u8 *qjmp1, *qjmp2;
	int t1reg, t1boolean;
	//Console.WriteLn("recVUMI_RSQRT()");

	_unpackVFSS_xyzw(EEREC_TEMP, EEREC_T, _Ftf_);
	AND32ItoM(VU_VI_ADDR(REG_STATUS_FLAG, 2), 0xFCF); // Clear D/I flags

	/* Check for negative divide */
	SSE_MOVMSKPS_XMM_to_R32(EAX, EEREC_TEMP);
	AND32ItoR(EAX, 1);  //Check sign
	ajmp8 = JZ8(0); //Skip if none are
		OR32ItoM(VU_VI_ADDR(REG_STATUS_FLAG, 2), 0x410); // Invalid Flag - Negative number sqrt
	x86SetJ8(ajmp8);

	SSE_ANDPS_M128_to_XMM(EEREC_TEMP, (uptr)const_clip); // Do a cardinal sqrt
	if (CHECK_VU_OVERFLOW) SSE_MINSS_M32_to_XMM(EEREC_TEMP, (uptr)g_maxvals); // Clamp Infinities to Fmax
	SSE_SQRTSS_XMM_to_XMM(EEREC_TEMP, EEREC_TEMP);

	t1reg = _vuGetTempXMMreg(info);
	if( t1reg < 0 ) {
		for (t1reg = 0; ( (t1reg == EEREC_TEMP) || (t1reg == EEREC_S) ); t1reg++)
			; // Makes t1reg not be EEREC_TEMP or EEREC_S.
		SSE_MOVAPS_XMM_to_M128( (uptr)&RSQRT_TEMP_XMM[0], t1reg ); // backup data in t1reg to a temp address
		t1boolean = 1;
	}
	else t1boolean = 0;

	// Ft can still be zero here! so we need to check if its zero and set the correct flag.
	SSE_XORPS_XMM_to_XMM(t1reg, t1reg); // Clear t1reg
	SSE_CMPEQSS_XMM_to_XMM(t1reg, EEREC_TEMP); // Set all F's if each vector is zero

	SSE_MOVMSKPS_XMM_to_R32(EAX, t1reg); // Move the sign bits of the previous calculation

	AND32ItoR( EAX, 0x01 );  // Grab "Is Zero" bits from the previous calculation
	ajmp8 = JZ8(0); // Skip if none are

		//check for 0/0
		_unpackVFSS_xyzw(EEREC_TEMP, EEREC_S, _Fsf_);

		SSE_XORPS_XMM_to_XMM(t1reg, t1reg); // Clear EEREC_TEMP
		SSE_CMPEQPS_XMM_to_XMM(t1reg, EEREC_TEMP); // Set all F's if each vector is zero
		SSE_MOVMSKPS_XMM_to_R32(EAX, t1reg); // Move the sign bits of the previous calculation

		AND32ItoR( EAX, 0x01 );  // Grab "Is Zero" bits from the previous calculation
		qjmp1 = JZ8(0);
			OR32ItoM( VU_VI_ADDR(REG_STATUS_FLAG, 2), 0x410 ); // Set invalid flag (0/0)
			qjmp2 = JMP8(0);
		x86SetJ8(qjmp1);
			OR32ItoM( VU_VI_ADDR(REG_STATUS_FLAG, 2), 0x820 ); // Zero divide (only when not 0/0)
		x86SetJ8(qjmp2);

		SSE_ANDPS_M128_to_XMM(EEREC_TEMP, (uptr)&const_clip[4]);
		SSE_ORPS_M128_to_XMM(EEREC_TEMP, (uptr)&g_maxvals[0]); // If division by zero, then EEREC_TEMP = +/- fmax
		SSE_MOVSS_XMM_to_M32(VU_VI_ADDR(REG_Q, 0), EEREC_TEMP);
		bjmp8 = JMP8(0);
	x86SetJ8(ajmp8);

	_unpackVFSS_xyzw(t1reg, EEREC_S, _Fsf_);
	if (CHECK_VU_EXTRA_OVERFLOW) vuFloat_useEAX(info, t1reg, 0x8); // Clamp Infinities
	SSE_DIVSS_XMM_to_XMM(t1reg, EEREC_TEMP);
	vuFloat_useEAX(info, t1reg, 0x8);
	SSE_MOVSS_XMM_to_M32(VU_VI_ADDR(REG_Q, 0), t1reg);

	x86SetJ8(bjmp8);

	if (t1boolean) SSE_MOVAPS_M128_to_XMM( t1reg, (uptr)&RSQRT_TEMP_XMM[0] ); // restore t1reg data
	else _freeXMMreg(t1reg); // free t1reg
}
//------------------------------------------------------------------


//------------------------------------------------------------------
// _addISIMMtoIT() - Used in IADDI, IADDIU, and ISUBIU instructions
//------------------------------------------------------------------
void _addISIMMtoIT(VURegs *VU, s16 imm, int info)
{
	int isreg = -1, itreg;
	if (_It_ == 0) return;

	if( _Is_ == 0 ) {
		itreg = ALLOCVI(_It_, MODE_WRITE);
		MOV32ItoR(itreg, imm&0xffff);
		return;
	}

	ADD_VI_NEEDED(_It_);
	isreg = ALLOCVI(_Is_, MODE_READ);
	itreg = ALLOCVI(_It_, MODE_WRITE);

	if ( _It_ == _Is_ ) {
		if (imm != 0 ) ADD16ItoR(itreg, imm);
	}
	else {
		if( imm ) {
			LEA32RtoR(itreg, isreg, imm);
			MOVZX32R16toR(itreg, itreg);
		}
		else MOV32RtoR(itreg, isreg);
	}
}
//------------------------------------------------------------------


//------------------------------------------------------------------
// IADDI
//------------------------------------------------------------------
void recVUMI_IADDI(VURegs *VU, int info)
{
	s16 imm;

	if ( _It_ == 0 ) return;
	//Console.WriteLn("recVUMI_IADDI");
	imm = ( VU->code >> 6 ) & 0x1f;
	imm = ( imm & 0x10 ? 0xfff0 : 0) | ( imm & 0xf );
	_addISIMMtoIT(VU, imm, info);
}
//------------------------------------------------------------------


//------------------------------------------------------------------
// IADDIU
//------------------------------------------------------------------
void recVUMI_IADDIU(VURegs *VU, int info)
{
	s16 imm;

	if ( _It_ == 0 ) return;
	//Console.WriteLn("recVUMI_IADDIU");
	imm = ( ( VU->code >> 10 ) & 0x7800 ) | ( VU->code & 0x7ff );
	_addISIMMtoIT(VU, imm, info);
}
//------------------------------------------------------------------


//------------------------------------------------------------------
// IADD
//------------------------------------------------------------------
void recVUMI_IADD( VURegs *VU, int info )
{
	int idreg, isreg = -1, itreg = -1;
	if ( _Id_ == 0 ) return;
	//Console.WriteLn("recVUMI_IADD");
	if ( ( _It_ == 0 ) && ( _Is_ == 0 ) ) {
		idreg = ALLOCVI(_Id_, MODE_WRITE);
		XOR32RtoR(idreg, idreg);
		return;
	}

	ADD_VI_NEEDED(_Is_);
	ADD_VI_NEEDED(_It_);
	idreg = ALLOCVI(_Id_, MODE_WRITE);

	if ( _Is_ == 0 )
	{
		if( (itreg = _checkX86reg(X86TYPE_VI|((VU==&VU1)?X86TYPE_VU1:0), _It_, MODE_READ)) >= 0 ) {
			if( idreg != itreg ) MOV32RtoR(idreg, itreg);
		}
		else MOVZX32M16toR(idreg, VU_VI_ADDR(_It_, 1));
	}
	else if ( _It_ == 0 )
	{
		if( (isreg = _checkX86reg(X86TYPE_VI|((VU==&VU1)?X86TYPE_VU1:0), _Is_, MODE_READ)) >= 0 ) {
			if( idreg != isreg ) MOV32RtoR(idreg, isreg);
		}
		else MOVZX32M16toR(idreg, VU_VI_ADDR(_Is_, 1));
	}
	else {
		//ADD_VI_NEEDED(_It_);
		isreg = ALLOCVI(_Is_, MODE_READ);
		itreg = ALLOCVI(_It_, MODE_READ);

		if( idreg == isreg ) ADD32RtoR(idreg, itreg);
		else if( idreg == itreg ) ADD32RtoR(idreg, isreg);
		else LEA32RRtoR(idreg, isreg, itreg);
		MOVZX32R16toR(idreg, idreg); // needed since don't know if idreg's upper bits are 0
	}
}
//------------------------------------------------------------------


//------------------------------------------------------------------
// IAND
//------------------------------------------------------------------
void recVUMI_IAND( VURegs *VU, int info )
{
	int idreg, isreg = -1, itreg = -1;
	if ( _Id_ == 0 ) return;
	//Console.WriteLn("recVUMI_IAND");
	if ( ( _Is_ == 0 ) || ( _It_ == 0 ) ) {
		idreg = ALLOCVI(_Id_, MODE_WRITE);
		XOR32RtoR(idreg, idreg);
		return;
	}

	ADD_VI_NEEDED(_Is_);
	ADD_VI_NEEDED(_It_);
	idreg = ALLOCVI(_Id_, MODE_WRITE);

	isreg = ALLOCVI(_Is_, MODE_READ);
	itreg = ALLOCVI(_It_, MODE_READ);

	if( idreg == isreg ) AND16RtoR(idreg, itreg);
	else if( idreg == itreg ) AND16RtoR(idreg, isreg);
	else {
		MOV32RtoR(idreg, itreg);
		AND32RtoR(idreg, isreg);
	}
}
//------------------------------------------------------------------


//------------------------------------------------------------------
// IOR
//------------------------------------------------------------------
void recVUMI_IOR( VURegs *VU, int info )
{
	int idreg, isreg = -1, itreg = -1;
	if ( _Id_ == 0 ) return;
	//Console.WriteLn("recVUMI_IOR");
	if ( ( _It_ == 0 ) && ( _Is_ == 0 ) ) {
		idreg = ALLOCVI(_Id_, MODE_WRITE);
		XOR32RtoR(idreg, idreg);
		return;
	}

	ADD_VI_NEEDED(_Is_);
	ADD_VI_NEEDED(_It_);
	idreg = ALLOCVI(_Id_, MODE_WRITE);

	if ( _Is_ == 0 )
	{
		if( (itreg = _checkX86reg(X86TYPE_VI|((VU==&VU1)?X86TYPE_VU1:0), _It_, MODE_READ)) >= 0 ) {
			if( idreg != itreg ) MOV32RtoR(idreg, itreg);
		}
		else MOVZX32M16toR(idreg, VU_VI_ADDR(_It_, 1));
	}
	else if ( _It_ == 0 )
	{
		if( (isreg = _checkX86reg(X86TYPE_VI|((VU==&VU1)?X86TYPE_VU1:0), _Is_, MODE_READ)) >= 0 ) {
			if( idreg != isreg ) MOV32RtoR(idreg, isreg);
		}
		else MOVZX32M16toR(idreg, VU_VI_ADDR(_Is_, 1));
	}
	else
	{
		isreg = ALLOCVI(_Is_, MODE_READ);
		itreg = ALLOCVI(_It_, MODE_READ);

		if( idreg == isreg ) OR16RtoR(idreg, itreg);
		else if( idreg == itreg ) OR16RtoR(idreg, isreg);
		else {
			MOV32RtoR(idreg, isreg);
			OR32RtoR(idreg, itreg);
		}
	}
}
//------------------------------------------------------------------


//------------------------------------------------------------------
// ISUB
//------------------------------------------------------------------
void recVUMI_ISUB( VURegs *VU, int info )
{
	int idreg, isreg = -1, itreg = -1;
	if ( _Id_ == 0 ) return;
	//Console.WriteLn("recVUMI_ISUB");
	if ( ( _It_ == 0 ) && ( _Is_ == 0 ) ) {
		idreg = ALLOCVI(_Id_, MODE_WRITE);
		XOR32RtoR(idreg, idreg);
		return;
	}

	ADD_VI_NEEDED(_Is_);
	ADD_VI_NEEDED(_It_);
	idreg = ALLOCVI(_Id_, MODE_WRITE);

	if ( _Is_ == 0 )
	{
		if( (itreg = _checkX86reg(X86TYPE_VI|((VU==&VU1)?X86TYPE_VU1:0), _It_, MODE_READ)) >= 0 ) {
			if( idreg != itreg ) MOV32RtoR(idreg, itreg);
		}
		else MOVZX32M16toR(idreg, VU_VI_ADDR(_It_, 1));
		NEG16R(idreg);
	}
	else if ( _It_ == 0 )
	{
		if( (isreg = _checkX86reg(X86TYPE_VI|((VU==&VU1)?X86TYPE_VU1:0), _Is_, MODE_READ)) >= 0 ) {
			if( idreg != isreg ) MOV32RtoR(idreg, isreg);
		}
		else MOVZX32M16toR(idreg, VU_VI_ADDR(_Is_, 1));
	}
	else
	{
		isreg = ALLOCVI(_Is_, MODE_READ);
		itreg = ALLOCVI(_It_, MODE_READ);

		if( idreg == isreg ) SUB16RtoR(idreg, itreg);
		else if( idreg == itreg ) {
			SUB16RtoR(idreg, isreg);
			NEG16R(idreg);
		}
		else {
			MOV32RtoR(idreg, isreg);
			SUB16RtoR(idreg, itreg);
		}
	}
}
//------------------------------------------------------------------

//------------------------------------------------------------------
// ISUBIU
//------------------------------------------------------------------
void recVUMI_ISUBIU( VURegs *VU, int info )
{
	s16 imm;

	if ( _It_ == 0 ) return;
	//Console.WriteLn("recVUMI_ISUBIU");
	imm = ( ( VU->code >> 10 ) & 0x7800 ) | ( VU->code & 0x7ff );
	imm = -imm;
	_addISIMMtoIT(VU, imm, info);
}
//------------------------------------------------------------------


//------------------------------------------------------------------
// MOVE*
//------------------------------------------------------------------
void recVUMI_MOVE( VURegs *VU, int info )
{
	if ( (_Ft_ == 0) || (_X_Y_Z_W == 0) ) return;
	//Console.WriteLn("recVUMI_MOVE");
	if (_X_Y_Z_W == 0x8)  SSE_MOVSS_XMM_to_XMM(EEREC_T, EEREC_S);
	else if (_X_Y_Z_W == 0xf) SSE_MOVAPS_XMM_to_XMM(EEREC_T, EEREC_S);
	else {
		SSE_MOVAPS_XMM_to_XMM(EEREC_TEMP, EEREC_S);
		VU_MERGE_REGS(EEREC_T, EEREC_TEMP);
	}
}
//------------------------------------------------------------------


//------------------------------------------------------------------
// MFIR*
//------------------------------------------------------------------
void recVUMI_MFIR( VURegs *VU, int info )
{
	if ( (_Ft_ == 0)  || (_X_Y_Z_W == 0) ) return;
	//Console.WriteLn("recVUMI_MFIR");
	_deleteX86reg(X86TYPE_VI|((VU==&VU1)?X86TYPE_VU1:0), _Is_, 1);

	if( _XYZW_SS ) {
		SSE2_MOVD_M32_to_XMM(EEREC_TEMP, VU_VI_ADDR(_Is_, 1)-2);
		_vuFlipRegSS(VU, EEREC_T);
		SSE2_PSRAD_I8_to_XMM(EEREC_TEMP, 16);
		SSE_MOVSS_XMM_to_XMM(EEREC_T, EEREC_TEMP);
		_vuFlipRegSS(VU, EEREC_T);
	}
	else if (_X_Y_Z_W != 0xf) {
		SSE2_MOVD_M32_to_XMM(EEREC_TEMP, VU_VI_ADDR(_Is_, 1)-2);
		SSE2_PSRAD_I8_to_XMM(EEREC_TEMP, 16);
		SSE_SHUFPS_XMM_to_XMM(EEREC_TEMP, EEREC_TEMP, 0);
		VU_MERGE_REGS(EEREC_T, EEREC_TEMP);
	}
	else {
		SSE2_MOVD_M32_to_XMM(EEREC_T, VU_VI_ADDR(_Is_, 1)-2);
		SSE2_PSRAD_I8_to_XMM(EEREC_T, 16);
		SSE_SHUFPS_XMM_to_XMM(EEREC_T, EEREC_T, 0);
	}
}
//------------------------------------------------------------------


//------------------------------------------------------------------
// MTIR*
//------------------------------------------------------------------
void recVUMI_MTIR( VURegs *VU, int info )
{
	if ( _It_ == 0 ) return;
	//Console.WriteLn("recVUMI_MTIR");
	_deleteX86reg(X86TYPE_VI|((VU==&VU1)?X86TYPE_VU1:0), _It_, 2);

	if( _Fsf_ == 0 ) {
		SSE_MOVSS_XMM_to_M32(VU_VI_ADDR(_It_, 0), EEREC_S);
	}
	else {
		_unpackVFSS_xyzw(EEREC_TEMP, EEREC_S, _Fsf_);
		SSE_MOVSS_XMM_to_M32(VU_VI_ADDR(_It_, 0), EEREC_TEMP);
	}

	AND32ItoM(VU_VI_ADDR(_It_, 0), 0xffff);
}
//------------------------------------------------------------------


//------------------------------------------------------------------
// MR32*
//------------------------------------------------------------------
void recVUMI_MR32( VURegs *VU, int info )
{
	if ( (_Ft_ == 0) || (_X_Y_Z_W == 0) ) return;
	//Console.WriteLn("recVUMI_MR32");
	if (_X_Y_Z_W != 0xf) {
		SSE_MOVAPS_XMM_to_XMM(EEREC_TEMP, EEREC_S);
		SSE_SHUFPS_XMM_to_XMM(EEREC_TEMP, EEREC_TEMP, 0x39);
		VU_MERGE_REGS(EEREC_T, EEREC_TEMP);
	}
	else {
		SSE_MOVAPS_XMM_to_XMM(EEREC_T, EEREC_S);
		SSE_SHUFPS_XMM_to_XMM(EEREC_T, EEREC_T, 0x39);
	}
}
//------------------------------------------------------------------


//------------------------------------------------------------------
// _loadEAX()
//
// NOTE: If x86reg < 0, reads directly from offset
//------------------------------------------------------------------
void _loadEAX(VURegs *VU, int x86reg, uptr offset, int info)
{
    pxAssert( offset < 0x80000000 );

	if( x86reg >= 0 ) {
		switch(_X_Y_Z_W) {
			case 3: // ZW
				SSE_MOVHPS_Rm_to_XMM(EEREC_T, x86reg, offset+8);
				break;
			case 6: // YZ
				SSE_SHUFPS_Rm_to_XMM(EEREC_T, x86reg, offset, 0x9c);
				SSE_SHUFPS_XMM_to_XMM(EEREC_T, EEREC_T, 0x78);
				break;

			case 8: // X
				SSE_MOVSS_Rm_to_XMM(EEREC_TEMP, x86reg, offset);
				SSE_MOVSS_XMM_to_XMM(EEREC_T, EEREC_TEMP);
				break;
			case 9: // XW
				SSE_SHUFPS_Rm_to_XMM(EEREC_T, x86reg, offset, 0xc9);
				SSE_SHUFPS_XMM_to_XMM(EEREC_T, EEREC_T, 0xd2);
				break;
			case 12: // XY
				SSE_MOVLPS_Rm_to_XMM(EEREC_T, x86reg, offset);
				break;
			case 15:
				if( VU == &VU1 ) SSE_MOVAPSRmtoR(EEREC_T, x86reg, offset);
				else SSE_MOVUPSRmtoR(EEREC_T, x86reg, offset);
				break;
			default:
				if( VU == &VU1 ) SSE_MOVAPSRmtoR(EEREC_TEMP, x86reg, offset);
				else SSE_MOVUPSRmtoR(EEREC_TEMP, x86reg, offset);

				VU_MERGE_REGS(EEREC_T, EEREC_TEMP);
				break;
		}
	}
	else {
		switch(_X_Y_Z_W) {
			case 3: // ZW
				SSE_MOVHPS_M64_to_XMM(EEREC_T, offset+8);
				break;
			case 6: // YZ
				SSE_SHUFPS_M128_to_XMM(EEREC_T, offset, 0x9c);
				SSE_SHUFPS_XMM_to_XMM(EEREC_T, EEREC_T, 0x78);
				break;
			case 8: // X
				SSE_MOVSS_M32_to_XMM(EEREC_TEMP, offset);
				SSE_MOVSS_XMM_to_XMM(EEREC_T, EEREC_TEMP);
				break;
			case 9: // XW
				SSE_SHUFPS_M128_to_XMM(EEREC_T, offset, 0xc9);
				SSE_SHUFPS_XMM_to_XMM(EEREC_T, EEREC_T, 0xd2);
				break;
			case 12: // XY
				SSE_MOVLPS_M64_to_XMM(EEREC_T, offset);
				break;
			case 15:
				if( VU == &VU1 ) SSE_MOVAPS_M128_to_XMM(EEREC_T, offset);
				else SSE_MOVUPS_M128_to_XMM(EEREC_T, offset);
				break;
			default:
				if( VU == &VU1 ) SSE_MOVAPS_M128_to_XMM(EEREC_TEMP, offset);
				else SSE_MOVUPS_M128_to_XMM(EEREC_TEMP, offset);
				VU_MERGE_REGS(EEREC_T, EEREC_TEMP);
				break;
		}
	}
}
//------------------------------------------------------------------


//------------------------------------------------------------------
// recVUTransformAddr()
//------------------------------------------------------------------
int recVUTransformAddr(int x86reg, VURegs* VU, int vireg, int imm)
{
	u8* pjmp[2];
	if( x86reg == EAX ) {
		if (imm) ADD32ItoR(x86reg, imm);
	}
	else {
		if( imm ) LEA32RtoR(EAX, x86reg, imm);
		else MOV32RtoR(EAX, x86reg);
	}

	if( VU == &VU1 ) {
		AND32ItoR(EAX, 0x3ff); // wrap around
		SHL32ItoR(EAX, 4);
	}
	else {

		// VU0 has a somewhat interesting memory mapping:
		// if addr >= 0x4000, reads VU1's VF regs and VI regs
		// if addr < 0x4000, wrap around at 0x1000

		CMP32ItoR(EAX, 0x400);
		pjmp[0] = JL8(0); // if addr >= 0x4000, reads VU1's VF regs and VI regs
			AND32ItoR(EAX, 0x43f);
			pjmp[1] = JMP8(0);
		x86SetJ8(pjmp[0]);
			AND32ItoR(EAX, 0xff); // if addr < 0x4000, wrap around
		x86SetJ8(pjmp[1]);

		SHL32ItoR(EAX, 4); // multiply by 16 (shift left by 4)
	}

	return EAX;
}
//------------------------------------------------------------------


//------------------------------------------------------------------
// LQ
//------------------------------------------------------------------
void recVUMI_LQ(VURegs *VU, int info)
{
	s16 imm;
	if ( _Ft_ == 0 ) return;
	//Console.WriteLn("recVUMI_LQ");
	imm = (VU->code & 0x400) ? (VU->code & 0x3ff) | 0xfc00 : (VU->code & 0x3ff);
	if (_Is_ == 0) {
		_loadEAX(VU, -1, (uptr)GET_VU_MEM(VU, (u32)imm*16), info);
	}
	else {
		int isreg = ALLOCVI(_Is_, MODE_READ);
		_loadEAX(VU, recVUTransformAddr(isreg, VU, _Is_, imm), (uptr)VU->Mem, info);
	}
}
//------------------------------------------------------------------


//------------------------------------------------------------------
// LQD
//------------------------------------------------------------------
void recVUMI_LQD( VURegs *VU, int info )
{
	int isreg;
	//Console.WriteLn("recVUMI_LQD");
	if ( _Is_ != 0 ) {
		isreg = ALLOCVI(_Is_, MODE_READ|MODE_WRITE);
		SUB16ItoR( isreg, 1 );
	}

	if ( _Ft_ == 0 ) return;

	if ( _Is_ == 0 ) _loadEAX(VU, -1, (uptr)VU->Mem, info);
	else _loadEAX(VU, recVUTransformAddr(isreg, VU, _Is_, 0), (uptr)VU->Mem, info);
}
//------------------------------------------------------------------


//------------------------------------------------------------------
// LQI
//------------------------------------------------------------------
void recVUMI_LQI(VURegs *VU, int info)
{
	int isreg;
	//Console.WriteLn("recVUMI_LQI");
	if ( _Ft_ == 0 ) {
		if( _Is_ != 0 ) {
			if( (isreg = _checkX86reg(X86TYPE_VI|(VU==&VU1?X86TYPE_VU1:0), _Is_, MODE_WRITE|MODE_READ)) >= 0 ) {
				ADD16ItoR(isreg, 1);
			}
			else {
				ADD16ItoM( VU_VI_ADDR( _Is_, 0 ), 1 );
			}
		}
		return;
	}

    if (_Is_ == 0) {
		_loadEAX(VU, -1, (uptr)VU->Mem, info);
    }
	else {
		isreg = ALLOCVI(_Is_, MODE_READ|MODE_WRITE);
		_loadEAX(VU, recVUTransformAddr(isreg, VU, _Is_, 0), (uptr)VU->Mem, info);
		ADD16ItoR( isreg, 1 );
    }
}
//------------------------------------------------------------------


//------------------------------------------------------------------
// _saveEAX()
//------------------------------------------------------------------
void _saveEAX(VURegs *VU, int x86reg, uptr offset, int info)
{
	pxAssert( offset < 0x80000000 );

	if ( _Fs_ == 0 ) {
		if ( _XYZW_SS ) {
			u32 c = _W ? 0x3f800000 : 0;
			if ( x86reg >= 0 ) MOV32ItoRm(x86reg, c, offset+(_W?12:(_Z?8:(_Y?4:0))));
			else MOV32ItoM(offset+(_W?12:(_Z?8:(_Y?4:0))), c);
		}
		else {

			// (this is one of my test cases for the new emitter --air)
			using namespace x86Emitter;
			xAddressVoid indexer( offset );
			if( x86reg != -1 ) indexer.Add( xAddressReg( x86reg ) );

			if ( _X ) xMOV(ptr32[indexer],    0x00000000);
			if ( _Y ) xMOV(ptr32[indexer+4],  0x00000000);
			if ( _Z ) xMOV(ptr32[indexer+8],  0x00000000);
			if ( _W ) xMOV(ptr32[indexer+12], 0x3f800000);
		}
		return;
	}

	switch ( _X_Y_Z_W ) {
		case 1: // W
			SSE2_PSHUFD_XMM_to_XMM(EEREC_TEMP, EEREC_S, 0x27);
			if ( x86reg >= 0 ) SSE_MOVSS_XMM_to_Rm(x86reg, EEREC_TEMP, offset+12);
			else SSE_MOVSS_XMM_to_M32(offset+12, EEREC_TEMP);
			break;
		case 2: // Z
			SSE_MOVHLPS_XMM_to_XMM(EEREC_TEMP, EEREC_S);
			if ( x86reg >= 0 ) SSE_MOVSS_XMM_to_Rm(x86reg, EEREC_TEMP, offset+8);
			else SSE_MOVSS_XMM_to_M32(offset+8, EEREC_TEMP);
			break;
		case 3: // ZW
			if ( x86reg >= 0 ) SSE_MOVHPS_XMM_to_Rm(x86reg, EEREC_S, offset+8);
			else SSE_MOVHPS_XMM_to_M64(offset+8, EEREC_S);
			break;
		case 4: // Y
			SSE2_PSHUFLW_XMM_to_XMM(EEREC_TEMP, EEREC_S, 0x4e);
			if ( x86reg >= 0 ) SSE_MOVSS_XMM_to_Rm(x86reg, EEREC_TEMP, offset+4);
			else SSE_MOVSS_XMM_to_M32(offset+4, EEREC_TEMP);
			break;
		case 5: // YW
			SSE_SHUFPS_XMM_to_XMM(EEREC_S, EEREC_S, 0xB1);
			SSE_MOVHLPS_XMM_to_XMM(EEREC_TEMP, EEREC_S);
			if ( x86reg >= 0 ) {
				SSE_MOVSS_XMM_to_Rm(x86reg, EEREC_S, offset+4);
				SSE_MOVSS_XMM_to_Rm(x86reg, EEREC_TEMP, offset+12);
			}
			else {
				SSE_MOVSS_XMM_to_M32(offset+4, EEREC_S);
				SSE_MOVSS_XMM_to_M32(offset+12, EEREC_TEMP);
			}
			SSE_SHUFPS_XMM_to_XMM(EEREC_S, EEREC_S, 0xB1);
			break;
		case 6: // YZ
			SSE2_PSHUFD_XMM_to_XMM(EEREC_TEMP, EEREC_S, 0xc9);
			if ( x86reg >= 0 ) SSE_MOVLPS_XMM_to_Rm(x86reg, EEREC_TEMP, offset+4);
			else SSE_MOVLPS_XMM_to_M64(offset+4, EEREC_TEMP);
			break;
		case 7: // YZW
			SSE2_PSHUFD_XMM_to_XMM(EEREC_TEMP, EEREC_S, 0x93); //ZYXW
			if ( x86reg >= 0 ) {
				SSE_MOVHPS_XMM_to_Rm(x86reg, EEREC_TEMP, offset+4);
				SSE_MOVSS_XMM_to_Rm(x86reg, EEREC_TEMP, offset+12);
			}
			else {
				SSE_MOVHPS_XMM_to_M64(offset+4, EEREC_TEMP);
				SSE_MOVSS_XMM_to_M32(offset+12, EEREC_TEMP);
			}
			break;
		case 8: // X
			if ( x86reg >= 0 ) SSE_MOVSS_XMM_to_Rm(x86reg, EEREC_S, offset);
			else SSE_MOVSS_XMM_to_M32(offset, EEREC_S);
			break;
		case 9: // XW
			if ( x86reg >= 0 ) SSE_MOVSS_XMM_to_Rm(x86reg, EEREC_S, offset);
			else SSE_MOVSS_XMM_to_M32(offset, EEREC_S);

			SSE2_PSHUFD_XMM_to_XMM(EEREC_TEMP, EEREC_S, 0xff); //WWWW

			if ( x86reg >= 0 ) SSE_MOVSS_XMM_to_Rm(x86reg, EEREC_TEMP, offset+12);
			else SSE_MOVSS_XMM_to_M32(offset+12, EEREC_TEMP);

			break;
		case 10: //XZ
			SSE_MOVHLPS_XMM_to_XMM(EEREC_TEMP, EEREC_S);
			if ( x86reg >= 0 ) {
				SSE_MOVSS_XMM_to_Rm(x86reg, EEREC_S, offset);
				SSE_MOVSS_XMM_to_Rm(x86reg, EEREC_TEMP, offset+8);
			}
			else {
				SSE_MOVSS_XMM_to_M32(offset, EEREC_S);
				SSE_MOVSS_XMM_to_M32(offset+8, EEREC_TEMP);
			}
			break;
		case 11: //XZW
			if ( x86reg >= 0 ) {
				SSE_MOVSS_XMM_to_Rm(x86reg, EEREC_S, offset);
				SSE_MOVHPS_XMM_to_Rm(x86reg, EEREC_S, offset+8);
			}
			else {
				SSE_MOVSS_XMM_to_M32(offset, EEREC_S);
				SSE_MOVHPS_XMM_to_M64(offset+8, EEREC_S);
			}
			break;
		case 12: // XY
			if ( x86reg >= 0 ) SSE_MOVLPS_XMM_to_Rm(x86reg, EEREC_S, offset+0);
			else SSE_MOVLPS_XMM_to_M64(offset, EEREC_S);
			break;
		case 13: // XYW
			SSE2_PSHUFD_XMM_to_XMM(EEREC_TEMP, EEREC_S, 0x4b); //YXZW
			if ( x86reg >= 0 ) {
				SSE_MOVHPS_XMM_to_Rm(x86reg, EEREC_TEMP, offset+0);
				SSE_MOVSS_XMM_to_Rm(x86reg, EEREC_TEMP, offset+12);
			}
			else {
				SSE_MOVHPS_XMM_to_M64(offset, EEREC_TEMP);
				SSE_MOVSS_XMM_to_M32(offset+12, EEREC_TEMP);
			}
			break;
		case 14: // XYZ
			SSE_MOVHLPS_XMM_to_XMM(EEREC_TEMP, EEREC_S);
			if ( x86reg >= 0 ) {
				SSE_MOVLPS_XMM_to_Rm(x86reg, EEREC_S, offset+0);
				SSE_MOVSS_XMM_to_Rm(x86reg, EEREC_TEMP, offset+8);
			}
			else {
				SSE_MOVLPS_XMM_to_M64(offset, EEREC_S);
				SSE_MOVSS_XMM_to_M32(offset+8, EEREC_TEMP);
			}
			break;
		case 15: // XYZW
			if ( VU == &VU1 ) {
				if( x86reg >= 0 ) SSE_MOVAPSRtoRm(x86reg, EEREC_S, offset+0);
				else SSE_MOVAPS_XMM_to_M128(offset, EEREC_S);
			}
			else {
				if( x86reg >= 0 ) SSE_MOVUPSRtoRm(x86reg, EEREC_S, offset+0);
				else {
					if( offset & 15 ) SSE_MOVUPS_XMM_to_M128(offset, EEREC_S);
					else SSE_MOVAPS_XMM_to_M128(offset, EEREC_S);
				}
			}
			break;
	}
}
//------------------------------------------------------------------


//------------------------------------------------------------------
// SQ
//------------------------------------------------------------------
void recVUMI_SQ(VURegs *VU, int info)
{
	s16 imm;
	//Console.WriteLn("recVUMI_SQ");
	imm = ( VU->code & 0x400) ? ( VU->code & 0x3ff) | 0xfc00 : ( VU->code & 0x3ff);
	if ( _It_ == 0 ) _saveEAX(VU, -1, (uptr)GET_VU_MEM(VU, (int)imm * 16), info);
	else {
		int itreg = ALLOCVI(_It_, MODE_READ);
		_saveEAX(VU, recVUTransformAddr(itreg, VU, _It_, imm), (uptr)VU->Mem, info);
	}
}
//------------------------------------------------------------------


//------------------------------------------------------------------
// SQD
//------------------------------------------------------------------
void recVUMI_SQD(VURegs *VU, int info)
{
	//Console.WriteLn("recVUMI_SQD");
	if (_It_ == 0) _saveEAX(VU, -1, (uptr)VU->Mem, info);
	else {
		int itreg = ALLOCVI(_It_, MODE_READ|MODE_WRITE);
		SUB16ItoR( itreg, 1 );
		_saveEAX(VU, recVUTransformAddr(itreg, VU, _It_, 0), (uptr)VU->Mem, info);
	}
}
//------------------------------------------------------------------


//------------------------------------------------------------------
// SQI
//------------------------------------------------------------------
void recVUMI_SQI(VURegs *VU, int info)
{
	//Console.WriteLn("recVUMI_SQI");
	if (_It_ == 0) _saveEAX(VU, -1, (uptr)VU->Mem, info);
	else {
		int itreg = ALLOCVI(_It_, MODE_READ|MODE_WRITE);
		_saveEAX(VU, recVUTransformAddr(itreg, VU, _It_, 0), (uptr)VU->Mem, info);
		ADD16ItoR( itreg, 1 );
	}
}
//------------------------------------------------------------------


//------------------------------------------------------------------
// ILW
//------------------------------------------------------------------
void recVUMI_ILW(VURegs *VU, int info)
{
	int itreg;
	s16 imm, off;

	if ( ( _It_ == 0 ) || ( _X_Y_Z_W == 0 ) ) return;
	//Console.WriteLn("recVUMI_ILW");
	imm = ( VU->code & 0x400) ? ( VU->code & 0x3ff) | 0xfc00 : ( VU->code & 0x3ff);
	if (_X) off = 0;
	else if (_Y) off = 4;
	else if (_Z) off = 8;
	else if (_W) off = 12;

	ADD_VI_NEEDED(_Is_);
	itreg = ALLOCVI(_It_, MODE_WRITE);

	if ( _Is_ == 0 ) {
		MOVZX32M16toR( itreg, (uptr)GET_VU_MEM(VU, (int)imm * 16 + off) );
	}
	else {
		int isreg = ALLOCVI(_Is_, MODE_READ);
		MOV32RmtoR(itreg, recVUTransformAddr(isreg, VU, _Is_, imm), (uptr)VU->Mem + off);
	}
}
//------------------------------------------------------------------


//------------------------------------------------------------------
// ISW
//------------------------------------------------------------------
void recVUMI_ISW( VURegs *VU, int info )
{
	s16 imm;
	//Console.WriteLn("recVUMI_ISW");
	imm = ( VU->code & 0x400) ? ( VU->code & 0x3ff) | 0xfc00 : ( VU->code & 0x3ff);

	if (_Is_ == 0) {
		uptr off = (uptr)GET_VU_MEM(VU, (int)imm * 16);
		int itreg = ALLOCVI(_It_, MODE_READ);

		if (_X) MOV32RtoM(off, itreg);
		if (_Y) MOV32RtoM(off+4, itreg);
		if (_Z) MOV32RtoM(off+8, itreg);
		if (_W) MOV32RtoM(off+12, itreg);
	}
	else {
		int x86reg, isreg, itreg;

		ADD_VI_NEEDED(_It_);
		isreg = ALLOCVI(_Is_, MODE_READ);
		itreg = ALLOCVI(_It_, MODE_READ);

		x86reg = recVUTransformAddr(isreg, VU, _Is_, imm);

		if (_X) MOV32RtoRm(x86reg, itreg, (uptr)VU->Mem);
		if (_Y) MOV32RtoRm(x86reg, itreg, (uptr)VU->Mem+4);
		if (_Z) MOV32RtoRm(x86reg, itreg, (uptr)VU->Mem+8);
		if (_W) MOV32RtoRm(x86reg, itreg, (uptr)VU->Mem+12);
	}
}
//------------------------------------------------------------------


//------------------------------------------------------------------
// ILWR
//------------------------------------------------------------------
void recVUMI_ILWR( VURegs *VU, int info )
{
	int off, itreg;

	if ( ( _It_ == 0 ) || ( _X_Y_Z_W == 0 ) ) return;
	//Console.WriteLn("recVUMI_ILWR");
	if (_X) off = 0;
	else if (_Y) off = 4;
	else if (_Z) off = 8;
	else if (_W) off = 12;

	ADD_VI_NEEDED(_Is_);
	itreg = ALLOCVI(_It_, MODE_WRITE);

	if ( _Is_ == 0 ) {
		MOVZX32M16toR( itreg, (uptr)VU->Mem + off );
	}
	else {
		int isreg = ALLOCVI(_Is_, MODE_READ);
		MOVZX32Rm16toR(itreg, recVUTransformAddr(isreg, VU, _Is_, 0), (uptr)VU->Mem + off);
	}
}
//------------------------------------------------------------------


//------------------------------------------------------------------
// ISWR
//------------------------------------------------------------------
void recVUMI_ISWR( VURegs *VU, int info )
{
	int itreg;
	//Console.WriteLn("recVUMI_ISWR");
	ADD_VI_NEEDED(_Is_);
	itreg = ALLOCVI(_It_, MODE_READ);

	if (_Is_ == 0) {
		if (_X) MOV32RtoM((uptr)VU->Mem, itreg);
		if (_Y) MOV32RtoM((uptr)VU->Mem+4, itreg);
		if (_Z) MOV32RtoM((uptr)VU->Mem+8, itreg);
		if (_W) MOV32RtoM((uptr)VU->Mem+12, itreg);
	}
	else {
		int x86reg;
		int isreg = ALLOCVI(_Is_, MODE_READ);
		x86reg = recVUTransformAddr(isreg, VU, _Is_, 0);

		if (_X) MOV32RtoRm(x86reg, itreg, (uptr)VU->Mem);
		if (_Y) MOV32RtoRm(x86reg, itreg, (uptr)VU->Mem+4);
		if (_Z) MOV32RtoRm(x86reg, itreg, (uptr)VU->Mem+8);
		if (_W) MOV32RtoRm(x86reg, itreg, (uptr)VU->Mem+12);
	}
}
//------------------------------------------------------------------


//------------------------------------------------------------------
// RINIT*
//------------------------------------------------------------------
void recVUMI_RINIT(VURegs *VU, int info)
{
	//Console.WriteLn("recVUMI_RINIT()");
	if( (xmmregs[EEREC_S].mode & MODE_WRITE) && (xmmregs[EEREC_S].mode & MODE_NOFLUSH) ) {
		_deleteX86reg(X86TYPE_VI|(VU==&VU1?X86TYPE_VU1:0), REG_R, 2);
		_unpackVFSS_xyzw(EEREC_TEMP, EEREC_S, _Fsf_);

		SSE_ANDPS_M128_to_XMM(EEREC_TEMP, (uptr)s_mask);
		SSE_ORPS_M128_to_XMM(EEREC_TEMP, (uptr)VU_ONE);
		SSE_MOVSS_XMM_to_M32(VU_REGR_ADDR, EEREC_TEMP);
	}
	else {
		int rreg = ALLOCVI(REG_R, MODE_WRITE);

		if( xmmregs[EEREC_S].mode & MODE_WRITE ) {
			SSE_MOVAPS_XMM_to_M128((uptr)&VU->VF[_Fs_], EEREC_S);
			xmmregs[EEREC_S].mode &= ~MODE_WRITE;
		}

		MOV32MtoR( rreg, VU_VFx_ADDR( _Fs_ ) + 4 * _Fsf_ );
		AND32ItoR( rreg, 0x7fffff );
		OR32ItoR( rreg, 0x7f << 23 );

		_deleteX86reg(X86TYPE_VI|(VU==&VU1?X86TYPE_VU1:0), REG_R, 1);
	}
}
//------------------------------------------------------------------


//------------------------------------------------------------------
// RGET*
//------------------------------------------------------------------
void recVUMI_RGET(VURegs *VU, int info)
{
	//Console.WriteLn("recVUMI_RGET()");
	if ( (_Ft_ == 0) || (_X_Y_Z_W == 0)  ) return;

	_deleteX86reg(X86TYPE_VI|(VU==&VU1?X86TYPE_VU1:0), REG_R, 1);

	if (_X_Y_Z_W != 0xf) {
		SSE_MOVSS_M32_to_XMM(EEREC_TEMP, VU_REGR_ADDR);
		SSE_SHUFPS_XMM_to_XMM(EEREC_TEMP, EEREC_TEMP, 0);
		VU_MERGE_REGS(EEREC_T, EEREC_TEMP);
	}
	else {
		SSE_MOVSS_M32_to_XMM(EEREC_T, VU_REGR_ADDR);
		SSE_SHUFPS_XMM_to_XMM(EEREC_T, EEREC_T, 0);
	}
}
//------------------------------------------------------------------


//------------------------------------------------------------------
// RNEXT*
//------------------------------------------------------------------
void recVUMI_RNEXT( VURegs *VU, int info )
{
	int rreg, x86temp0, x86temp1;
	//Console.WriteLn("recVUMI_RNEXT()");

	rreg = ALLOCVI(REG_R, MODE_WRITE|MODE_READ);

	x86temp0 = ALLOCTEMPX86(0);
	x86temp1 = ALLOCTEMPX86(0);

	// code from www.project-fao.org
	//MOV32MtoR(rreg, VU_REGR_ADDR);
	MOV32RtoR(x86temp0, rreg);
	SHR32ItoR(x86temp0, 4);
	AND32ItoR(x86temp0, 1);

	MOV32RtoR(x86temp1, rreg);
	SHR32ItoR(x86temp1, 22);
	AND32ItoR(x86temp1, 1);

	SHL32ItoR(rreg, 1);
	XOR32RtoR(x86temp0, x86temp1);
	XOR32RtoR(rreg, x86temp0);
	AND32ItoR(rreg, 0x7fffff);
	OR32ItoR(rreg, 0x3f800000);

	_freeX86reg(x86temp0);
	_freeX86reg(x86temp1);

	if ( (_Ft_ == 0) || (_X_Y_Z_W == 0)  ) {
		_deleteX86reg(X86TYPE_VI|(VU==&VU1?X86TYPE_VU1:0), REG_R, 1);
		return;
	}

	recVUMI_RGET(VU, info);
}
//------------------------------------------------------------------


//------------------------------------------------------------------
// RXOR*
//------------------------------------------------------------------
void recVUMI_RXOR( VURegs *VU, int info )
{
	//Console.WriteLn("recVUMI_RXOR()");
	if( (xmmregs[EEREC_S].mode & MODE_WRITE) && (xmmregs[EEREC_S].mode & MODE_NOFLUSH) ) {
		_deleteX86reg(X86TYPE_VI|(VU==&VU1?X86TYPE_VU1:0), REG_R, 1);
		_unpackVFSS_xyzw(EEREC_TEMP, EEREC_S, _Fsf_);

		SSE_XORPS_M128_to_XMM(EEREC_TEMP, VU_REGR_ADDR);
		SSE_ANDPS_M128_to_XMM(EEREC_TEMP, (uptr)s_mask);
		SSE_ORPS_M128_to_XMM(EEREC_TEMP, (uptr)s_fones);
		SSE_MOVSS_XMM_to_M32(VU_REGR_ADDR, EEREC_TEMP);
	}
	else {
		int rreg = ALLOCVI(REG_R, MODE_WRITE|MODE_READ);

		if( xmmregs[EEREC_S].mode & MODE_WRITE ) {
			SSE_MOVAPS_XMM_to_M128((uptr)&VU->VF[_Fs_], EEREC_S);
			xmmregs[EEREC_S].mode &= ~MODE_WRITE;
		}

		XOR32MtoR( rreg, VU_VFx_ADDR( _Fs_ ) + 4 * _Fsf_ );
		AND32ItoR( rreg, 0x7fffff );
		OR32ItoR ( rreg, 0x3f800000 );

		_deleteX86reg(X86TYPE_VI|(VU==&VU1?X86TYPE_VU1:0), REG_R, 1);
	}
}
//------------------------------------------------------------------


//------------------------------------------------------------------
// WAITQ
//------------------------------------------------------------------
void recVUMI_WAITQ( VURegs *VU, int info )
{
	//Console.WriteLn("recVUMI_WAITQ");
//	if( info & PROCESS_VU_SUPER ) {
//		//CALLFunc(waitqfn);
//		SuperVUFlush(0, 1);
//	}
}
//------------------------------------------------------------------


//------------------------------------------------------------------
// FSAND
//------------------------------------------------------------------
void recVUMI_FSAND( VURegs *VU, int info )
{
	int itreg;
	u16 imm;
	//Console.WriteLn("recVUMI_FSAND");
	imm = (((VU->code >> 21 ) & 0x1) << 11) | (VU->code & 0x7ff);
	if(_It_ == 0) return;

	itreg = ALLOCVI(_It_, MODE_WRITE);
	MOV32MtoR( itreg, VU_VI_ADDR(REG_STATUS_FLAG, 1) );
	AND32ItoR( itreg, imm );
}
//------------------------------------------------------------------


//------------------------------------------------------------------
// FSEQ
//------------------------------------------------------------------
void recVUMI_FSEQ( VURegs *VU, int info )
{
	int itreg;
	u16 imm;
	if ( _It_ == 0 ) return;
	//Console.WriteLn("recVUMI_FSEQ");
	imm = (((VU->code >> 21 ) & 0x1) << 11) | (VU->code & 0x7ff);

	itreg = ALLOCVI(_It_, MODE_WRITE|MODE_8BITREG);

	MOVZX32M16toR( EAX, VU_VI_ADDR(REG_STATUS_FLAG, 1) );
	XOR32RtoR(itreg, itreg);
	CMP16ItoR(EAX, imm);
	SETE8R(itreg);
}
//------------------------------------------------------------------


//------------------------------------------------------------------
// FSOR
//------------------------------------------------------------------
void recVUMI_FSOR( VURegs *VU, int info )
{
	int itreg;
	u32 imm;
	if(_It_ == 0) return;
	//Console.WriteLn("recVUMI_FSOR");
	imm = (((VU->code >> 21 ) & 0x1) << 11) | (VU->code & 0x7ff);

	itreg = ALLOCVI(_It_, MODE_WRITE);

	MOVZX32M16toR( itreg, VU_VI_ADDR(REG_STATUS_FLAG, 1) );
	OR32ItoR( itreg, imm );
}
//------------------------------------------------------------------


//------------------------------------------------------------------
// FSSET
//------------------------------------------------------------------
void recVUMI_FSSET(VURegs *VU, int info)
{
	u32 writeaddr = VU_VI_ADDR(REG_STATUS_FLAG, 0);
	u32 prevaddr = VU_VI_ADDR(REG_STATUS_FLAG, 2);

	u16 imm = 0;
	//Console.WriteLn("recVUMI_FSSET");
	imm = (((VU->code >> 21 ) & 0x1) << 11) | (VU->code & 0x7FF);

    // keep the low 6 bits ONLY if the upper instruction is an fmac instruction (otherwise rewrite) - metal gear solid 3
    //if( (info & PROCESS_VU_SUPER) && VUREC_FMAC ) {
        MOV32MtoR(EAX, prevaddr);
	    AND32ItoR(EAX, 0x3f);
	    if ((imm&0xfc0) != 0) OR32ItoR(EAX, imm & 0xFC0);
        MOV32RtoM(writeaddr ? writeaddr : prevaddr, EAX);
    //}
    //else {
    //    MOV32ItoM(writeaddr ? writeaddr : prevaddr, imm&0xfc0);
	//}
}
//------------------------------------------------------------------


//------------------------------------------------------------------
// FMAND
//------------------------------------------------------------------
void recVUMI_FMAND( VURegs *VU, int info )
{
	int isreg, itreg;
	if ( _It_ == 0 ) return;
	//Console.WriteLn("recVUMI_FMAND");
	isreg = _checkX86reg(X86TYPE_VI|(VU==&VU1?X86TYPE_VU1:0), _Is_, MODE_READ);
	itreg = ALLOCVI(_It_, MODE_WRITE);//|MODE_8BITREG);

	if( isreg >= 0 ) {
		if( itreg != isreg ) MOV32RtoR(itreg, isreg);
	}
	else MOVZX32M16toR(itreg, VU_VI_ADDR(_Is_, 1));

	AND16MtoR( itreg, VU_VI_ADDR(REG_MAC_FLAG, 1));
}
//------------------------------------------------------------------


//------------------------------------------------------------------
// FMEQ
//------------------------------------------------------------------
void recVUMI_FMEQ( VURegs *VU, int info )
{
	int itreg, isreg;
	if ( _It_ == 0 ) return;
	//Console.WriteLn("recVUMI_FMEQ");
	if( _It_ == _Is_ ) {
		itreg = ALLOCVI(_It_, MODE_WRITE|MODE_READ);//|MODE_8BITREG

		CMP16MtoR(itreg, VU_VI_ADDR(REG_MAC_FLAG, 1));
		SETE8R(EAX);
		MOVZX32R8toR(itreg, EAX);
	}
	else {
		ADD_VI_NEEDED(_Is_);
		itreg = ALLOCVI(_It_, MODE_WRITE|MODE_8BITREG);
		isreg = ALLOCVI(_Is_, MODE_READ);

		XOR32RtoR(itreg, itreg);

		CMP16MtoR(isreg, VU_VI_ADDR(REG_MAC_FLAG, 1));
		SETE8R(itreg);
	}
}
//------------------------------------------------------------------


//------------------------------------------------------------------
// FMOR
//------------------------------------------------------------------
void recVUMI_FMOR( VURegs *VU, int info )
{
	int isreg, itreg;
	if ( _It_ == 0 ) return;
	//Console.WriteLn("recVUMI_FMOR");
	if( _Is_ == 0 ) {
		itreg = ALLOCVI(_It_, MODE_WRITE);//|MODE_8BITREG);
		MOVZX32M16toR( itreg, VU_VI_ADDR(REG_MAC_FLAG, 1) );
	}
	else if( _It_ == _Is_ ) {
		itreg = ALLOCVI(_It_, MODE_WRITE|MODE_READ);//|MODE_8BITREG);
		OR16MtoR( itreg, VU_VI_ADDR(REG_MAC_FLAG, 1) );
	}
	else {
		isreg = _checkX86reg(X86TYPE_VI|(VU==&VU1?X86TYPE_VU1:0), _Is_, MODE_READ);
		itreg = ALLOCVI(_It_, MODE_WRITE);

		MOVZX32M16toR( itreg, VU_VI_ADDR(REG_MAC_FLAG, 1) );

		if( isreg >= 0 )
			OR16RtoR( itreg, isreg );
		else
			OR16MtoR( itreg, VU_VI_ADDR(_Is_, 1) );
	}
}
//------------------------------------------------------------------


//------------------------------------------------------------------
// FCAND
//------------------------------------------------------------------
void recVUMI_FCAND( VURegs *VU, int info )
{
	int itreg = ALLOCVI(1, MODE_WRITE|MODE_8BITREG);
	//Console.WriteLn("recVUMI_FCAND");
	MOV32MtoR( EAX, VU_VI_ADDR(REG_CLIP_FLAG, 1) );
	XOR32RtoR( itreg, itreg );
	AND32ItoR( EAX, VU->code & 0xFFFFFF );

	SETNZ8R(itreg);
}
//------------------------------------------------------------------


//------------------------------------------------------------------
// FCEQ
//------------------------------------------------------------------
void recVUMI_FCEQ( VURegs *VU, int info )
{
	int itreg = ALLOCVI(1, MODE_WRITE|MODE_8BITREG);
	//Console.WriteLn("recVUMI_FCEQ");
	MOV32MtoR( EAX, VU_VI_ADDR(REG_CLIP_FLAG, 1) );
	AND32ItoR( EAX, 0xffffff );
	XOR32RtoR( itreg, itreg );
	CMP32ItoR( EAX, VU->code&0xffffff );

	SETE8R(itreg);
}
//------------------------------------------------------------------


//------------------------------------------------------------------
// FCOR
//------------------------------------------------------------------
void recVUMI_FCOR( VURegs *VU, int info )
{
	int itreg;
	//Console.WriteLn("recVUMI_FCOR");
	itreg = ALLOCVI(1, MODE_WRITE);
	MOV32MtoR( itreg, VU_VI_ADDR(REG_CLIP_FLAG, 1) );
	OR32ItoR ( itreg, VU->code );
	AND32ItoR( itreg, 0xffffff );
	ADD32ItoR( itreg, 1 );	// If 24 1's will make 25th bit 1, else 0
	SHR32ItoR( itreg, 24 );	// Get the 25th bit (also clears the rest of the garbage in the reg)
}
//------------------------------------------------------------------


//------------------------------------------------------------------
// FCSET
//------------------------------------------------------------------
void recVUMI_FCSET( VURegs *VU, int info )
{
	u32 addr = VU_VI_ADDR(REG_CLIP_FLAG, 0);
	//Console.WriteLn("recVUMI_FCSET");
	MOV32ItoM(addr ? addr : VU_VI_ADDR(REG_CLIP_FLAG, 2), VU->code&0xffffff );

	if( !(info & (PROCESS_VU_SUPER|PROCESS_VU_COP2)) )
		MOV32ItoM( VU_VI_ADDR(REG_CLIP_FLAG, 1), VU->code&0xffffff );
}
//------------------------------------------------------------------


//------------------------------------------------------------------
// FCGET
//------------------------------------------------------------------
void recVUMI_FCGET( VURegs *VU, int info )
{
	int itreg;
	if(_It_ == 0) return;
	//Console.WriteLn("recVUMI_FCGET");
	itreg = ALLOCVI(_It_, MODE_WRITE);

	MOV32MtoR(itreg, VU_VI_ADDR(REG_CLIP_FLAG, 1));
	AND32ItoR(itreg, 0x0fff);
}
//------------------------------------------------------------------


//------------------------------------------------------------------
// _recbranchAddr()
//
// NOTE: Due to static var dependencies, several SuperVU branch instructions
// are still located in iVUzerorec.cpp.
//------------------------------------------------------------------

//------------------------------------------------------------------
// MFP*
//------------------------------------------------------------------
void recVUMI_MFP(VURegs *VU, int info)
{
	if ( (_Ft_ == 0) || (_X_Y_Z_W == 0) ) return;
	//Console.WriteLn("recVUMI_MFP");
	if( _XYZW_SS ) {
		_vuFlipRegSS(VU, EEREC_T);
		SSE_MOVSS_M32_to_XMM(EEREC_TEMP, VU_VI_ADDR(REG_P, 1));
		SSE_MOVSS_XMM_to_XMM(EEREC_T, EEREC_TEMP);
		_vuFlipRegSS(VU, EEREC_T);
	}
	else if (_X_Y_Z_W != 0xf) {
		SSE_MOVSS_M32_to_XMM(EEREC_TEMP, VU_VI_ADDR(REG_P, 1));
		SSE_SHUFPS_XMM_to_XMM(EEREC_TEMP, EEREC_TEMP, 0);
		VU_MERGE_REGS(EEREC_T, EEREC_TEMP);
	}
	else {
		SSE_MOVSS_M32_to_XMM(EEREC_T, VU_VI_ADDR(REG_P, 1));
		SSE_SHUFPS_XMM_to_XMM(EEREC_T, EEREC_T, 0);
	}
}
//------------------------------------------------------------------


//------------------------------------------------------------------
// WAITP
//------------------------------------------------------------------
static __aligned16 float s_tempmem[4];
void recVUMI_WAITP(VURegs *VU, int info)
{
	//Console.WriteLn("recVUMI_WAITP");
//	if( info & PROCESS_VU_SUPER )
//		SuperVUFlush(1, 1);
}
//------------------------------------------------------------------


//------------------------------------------------------------------
// vuSqSumXYZ()*
//
// NOTE: In all EFU insts, EEREC_D is a temp reg
//------------------------------------------------------------------
void vuSqSumXYZ(int regd, int regs, int regtemp) // regd.x =  x ^ 2 + y ^ 2 + z ^ 2
{
	//Console.WriteLn("VU: SUMXYZ");
	if( x86caps.hasStreamingSIMD4Extensions )
	{
		SSE_MOVAPS_XMM_to_XMM(regd, regs);
		if (CHECK_VU_EXTRA_OVERFLOW) vuFloat2(regd, regtemp, 0xf);
		SSE4_DPPS_XMM_to_XMM(regd, regd, 0x71);
	}
	else
	{
		SSE_MOVAPS_XMM_to_XMM(regtemp, regs);
		if (CHECK_VU_EXTRA_OVERFLOW) vuFloat2(regtemp, regd, 0xf);
		SSE_MULPS_XMM_to_XMM(regtemp, regtemp); // xyzw ^ 2

		if( x86caps.hasStreamingSIMD3Extensions ) {
			SSE3_HADDPS_XMM_to_XMM(regd, regtemp);
			SSE_ADDPS_XMM_to_XMM(regd, regtemp); // regd.z = x ^ 2 + y ^ 2 + z ^ 2
			SSE_MOVHLPS_XMM_to_XMM(regd, regd); // regd.x = regd.z
		}
		else {
			SSE_MOVSS_XMM_to_XMM(regd, regtemp);
			SSE2_PSHUFLW_XMM_to_XMM(regtemp, regtemp, 0x4e); // wzyx -> wzxy
			SSE_ADDSS_XMM_to_XMM(regd, regtemp); // x ^ 2 + y ^ 2
			SSE_SHUFPS_XMM_to_XMM(regtemp, regtemp, 0xD2); // wzxy -> wxyz
			SSE_ADDSS_XMM_to_XMM(regd, regtemp); // x ^ 2 + y ^ 2 + z ^ 2
		}
	}
}
//------------------------------------------------------------------


//------------------------------------------------------------------
// ESADD*
//------------------------------------------------------------------
void recVUMI_ESADD( VURegs *VU, int info)
{
	//Console.WriteLn("VU: ESADD");
	pxAssert( VU == &VU1 );
	if( EEREC_TEMP == EEREC_D ) { // special code to reset P ( FixMe: don't know if this is still needed! (cottonvibes) )
		Console.Warning("ESADD: Resetting P reg!!!\n");
		MOV32ItoM(VU_VI_ADDR(REG_P, 0), 0);
		return;
	}
	vuSqSumXYZ(EEREC_D, EEREC_S, EEREC_TEMP);
	if (CHECK_VU_OVERFLOW) SSE_MINSS_M32_to_XMM(EEREC_D, (uptr)g_maxvals); // Only need to do positive clamp since (x ^ 2 + y ^ 2 + z ^ 2) is positive
	SSE_MOVSS_XMM_to_M32(VU_VI_ADDR(REG_P, 0), EEREC_D);
}
//------------------------------------------------------------------


//------------------------------------------------------------------
// ERSADD*
//------------------------------------------------------------------
void recVUMI_ERSADD( VURegs *VU, int info )
{
	//Console.WriteLn("VU: ERSADD");
	pxAssert( VU == &VU1 );
	vuSqSumXYZ(EEREC_D, EEREC_S, EEREC_TEMP);
	// don't use RCPSS (very bad precision)
	SSE_MOVSS_M32_to_XMM(EEREC_TEMP, (uptr)VU_ONE);
	SSE_DIVSS_XMM_to_XMM(EEREC_TEMP, EEREC_D);
	if (CHECK_VU_OVERFLOW) SSE_MINSS_M32_to_XMM(EEREC_TEMP, (uptr)g_maxvals); // Only need to do positive clamp since (x ^ 2 + y ^ 2 + z ^ 2) is positive
	SSE_MOVSS_XMM_to_M32(VU_VI_ADDR(REG_P, 0), EEREC_TEMP);
}
//------------------------------------------------------------------


//------------------------------------------------------------------
// ELENG*
//------------------------------------------------------------------
void recVUMI_ELENG( VURegs *VU, int info )
{
	//Console.WriteLn("VU: ELENG");
	pxAssert( VU == &VU1 );
	vuSqSumXYZ(EEREC_D, EEREC_S, EEREC_TEMP);
	if (CHECK_VU_OVERFLOW) SSE_MINSS_M32_to_XMM(EEREC_D, (uptr)g_maxvals); // Only need to do positive clamp since (x ^ 2 + y ^ 2 + z ^ 2) is positive
	SSE_SQRTSS_XMM_to_XMM(EEREC_D, EEREC_D);
	SSE_MOVSS_XMM_to_M32(VU_VI_ADDR(REG_P, 0), EEREC_D);
}
//------------------------------------------------------------------


//------------------------------------------------------------------
// ERLENG*
//------------------------------------------------------------------
void recVUMI_ERLENG( VURegs *VU, int info )
{
	//Console.WriteLn("VU: ERLENG");
	pxAssert( VU == &VU1 );
	vuSqSumXYZ(EEREC_D, EEREC_S, EEREC_TEMP);
	if (CHECK_VU_OVERFLOW) SSE_MINSS_M32_to_XMM(EEREC_D, (uptr)g_maxvals); // Only need to do positive clamp since (x ^ 2 + y ^ 2 + z ^ 2) is positive
	SSE_SQRTSS_XMM_to_XMM(EEREC_D, EEREC_D); // regd <- sqrt(x^2 + y^2 + z^2)
	SSE_MOVSS_M32_to_XMM(EEREC_TEMP, (uptr)VU_ONE); // temp <- 1
	SSE_DIVSS_XMM_to_XMM(EEREC_TEMP, EEREC_D); // temp = 1 / sqrt(x^2 + y^2 + z^2)
	if (CHECK_VU_OVERFLOW) SSE_MINSS_M32_to_XMM(EEREC_TEMP, (uptr)g_maxvals); // Only need to do positive clamp
	SSE_MOVSS_XMM_to_M32(VU_VI_ADDR(REG_P, 0), EEREC_TEMP);
}
//------------------------------------------------------------------


//------------------------------------------------------------------
// EATANxy
//------------------------------------------------------------------
void recVUMI_EATANxy( VURegs *VU, int info )
{
	pxAssert( VU == &VU1 );
	//Console.WriteLn("recVUMI_EATANxy");
	if( (xmmregs[EEREC_S].mode & MODE_WRITE) && (xmmregs[EEREC_S].mode&MODE_NOFLUSH) ) {
		SSE_MOVLPS_XMM_to_M64((uptr)s_tempmem, EEREC_S);
		FLD32((uptr)&s_tempmem[0]);
		FLD32((uptr)&s_tempmem[1]);
	}
	else {
		if( xmmregs[EEREC_S].mode & MODE_WRITE ) {
			SSE_MOVAPS_XMM_to_M128((uptr)&VU->VF[_Fs_], EEREC_S);
			xmmregs[EEREC_S].mode &= ~MODE_WRITE;
		}

		FLD32((uptr)&VU->VF[_Fs_].UL[0]);
		FLD32((uptr)&VU->VF[_Fs_].UL[1]);
	}

	FPATAN();
	FSTP32(VU_VI_ADDR(REG_P, 0));
}
//------------------------------------------------------------------


//------------------------------------------------------------------
// EATANxz
//------------------------------------------------------------------
void recVUMI_EATANxz( VURegs *VU, int info )
{
	pxAssert( VU == &VU1 );
	//Console.WriteLn("recVUMI_EATANxz");
	if( (xmmregs[EEREC_S].mode & MODE_WRITE) && (xmmregs[EEREC_S].mode&MODE_NOFLUSH) ) {
		SSE_MOVLPS_XMM_to_M64((uptr)s_tempmem, EEREC_S);
		FLD32((uptr)&s_tempmem[0]);
		FLD32((uptr)&s_tempmem[2]);
	}
	else {
		if( xmmregs[EEREC_S].mode & MODE_WRITE ) {
			SSE_MOVAPS_XMM_to_M128((uptr)&VU->VF[_Fs_], EEREC_S);
			xmmregs[EEREC_S].mode &= ~MODE_WRITE;
		}

		FLD32((uptr)&VU->VF[_Fs_].UL[0]);
		FLD32((uptr)&VU->VF[_Fs_].UL[2]);
	}
	FPATAN();
	FSTP32(VU_VI_ADDR(REG_P, 0));
}
//------------------------------------------------------------------


//------------------------------------------------------------------
// ESUM*
//------------------------------------------------------------------
void recVUMI_ESUM( VURegs *VU, int info )
{
	//Console.WriteLn("VU: ESUM");
	pxAssert( VU == &VU1 );

	if( x86caps.hasStreamingSIMD3Extensions ) {
		SSE_MOVAPS_XMM_to_XMM(EEREC_TEMP, EEREC_S);
		if (CHECK_VU_EXTRA_OVERFLOW) vuFloat_useEAX(info, EEREC_TEMP, 0xf);
		SSE3_HADDPS_XMM_to_XMM(EEREC_TEMP, EEREC_TEMP);
		SSE3_HADDPS_XMM_to_XMM(EEREC_TEMP, EEREC_TEMP);
	}
	else {
		SSE_MOVHLPS_XMM_to_XMM(EEREC_TEMP, EEREC_S); // z, w, z, w
		SSE_ADDPS_XMM_to_XMM(EEREC_TEMP, EEREC_S); // z+x, w+y, z+z, w+w
		SSE_UNPCKLPS_XMM_to_XMM(EEREC_TEMP, EEREC_TEMP); // z+x, z+x, w+y, w+y
		SSE_MOVHLPS_XMM_to_XMM(EEREC_D, EEREC_TEMP); // w+y, w+y, w+y, w+y
		SSE_ADDSS_XMM_to_XMM(EEREC_TEMP, EEREC_D); // x+y+z+w, w+y, w+y, w+y
	}

	vuFloat_useEAX(info, EEREC_TEMP, 8);
	SSE_MOVSS_XMM_to_M32(VU_VI_ADDR(REG_P, 0), EEREC_TEMP);
}
//------------------------------------------------------------------


//------------------------------------------------------------------
// ERCPR*
//------------------------------------------------------------------
void recVUMI_ERCPR( VURegs *VU, int info )
{
	pxAssert( VU == &VU1 );
	//Console.WriteLn("VU1: ERCPR");

	// don't use RCPSS (very bad precision)
	switch ( _Fsf_ ) {
		case 0: //0001
			if (CHECK_VU_EXTRA_OVERFLOW) vuFloat5_useEAX(EEREC_S, EEREC_TEMP, 8);
			SSE_MOVSS_M32_to_XMM(EEREC_TEMP, (uptr)VU_ONE); // temp <- 1
			SSE_DIVSS_XMM_to_XMM(EEREC_TEMP, EEREC_S);
			break;
		case 1: //0010
			SSE2_PSHUFLW_XMM_to_XMM(EEREC_S, EEREC_S, 0x4e);
			if (CHECK_VU_EXTRA_OVERFLOW) vuFloat5_useEAX(EEREC_S, EEREC_TEMP, 8);
			SSE_MOVSS_M32_to_XMM(EEREC_TEMP, (uptr)VU_ONE); // temp <- 1
			SSE_DIVSS_XMM_to_XMM(EEREC_TEMP, EEREC_S);
			SSE2_PSHUFLW_XMM_to_XMM(EEREC_S, EEREC_S, 0x4e);
			break;
		case 2: //0100
			SSE_SHUFPS_XMM_to_XMM(EEREC_S, EEREC_S, 0xc6);
			if (CHECK_VU_EXTRA_OVERFLOW) vuFloat5_useEAX(EEREC_S, EEREC_TEMP, 8);
			SSE_MOVSS_M32_to_XMM(EEREC_TEMP, (uptr)VU_ONE); // temp <- 1
			SSE_DIVSS_XMM_to_XMM(EEREC_TEMP, EEREC_S);
			SSE_SHUFPS_XMM_to_XMM(EEREC_S, EEREC_S, 0xc6);
			break;
		case 3: //1000
			SSE_SHUFPS_XMM_to_XMM(EEREC_S, EEREC_S, 0x27);
			if (CHECK_VU_EXTRA_OVERFLOW) vuFloat5_useEAX(EEREC_S, EEREC_TEMP, 8);
			SSE_MOVSS_M32_to_XMM(EEREC_TEMP, (uptr)VU_ONE); // temp <- 1
			SSE_DIVSS_XMM_to_XMM(EEREC_TEMP, EEREC_S);
			SSE_SHUFPS_XMM_to_XMM(EEREC_S, EEREC_S, 0x27);
			break;
	}

	vuFloat_useEAX(info, EEREC_TEMP, 8);
	SSE_MOVSS_XMM_to_M32(VU_VI_ADDR(REG_P, 0), EEREC_TEMP);
}
//------------------------------------------------------------------


//------------------------------------------------------------------
// ESQRT*
//------------------------------------------------------------------
void recVUMI_ESQRT( VURegs *VU, int info )
{
	pxAssert( VU == &VU1 );

	//Console.WriteLn("VU1: ESQRT");
	_unpackVFSS_xyzw(EEREC_TEMP, EEREC_S, _Fsf_);
	SSE_ANDPS_M128_to_XMM(EEREC_TEMP, (uptr)const_clip); // abs(x)
	if (CHECK_VU_OVERFLOW) SSE_MINSS_M32_to_XMM(EEREC_TEMP, (uptr)g_maxvals); // Only need to do positive clamp
	SSE_SQRTSS_XMM_to_XMM(EEREC_TEMP, EEREC_TEMP);

	SSE_MOVSS_XMM_to_M32(VU_VI_ADDR(REG_P, 0), EEREC_TEMP);
}
//------------------------------------------------------------------


//------------------------------------------------------------------
// ERSQRT*
//------------------------------------------------------------------
void recVUMI_ERSQRT( VURegs *VU, int info )
{
	int t1reg = _vuGetTempXMMreg(info);

	pxAssert( VU == &VU1 );
	//Console.WriteLn("VU1: ERSQRT");

	_unpackVFSS_xyzw(EEREC_TEMP, EEREC_S, _Fsf_);
	SSE_ANDPS_M128_to_XMM(EEREC_TEMP, (uptr)const_clip); // abs(x)
	SSE_MINSS_M32_to_XMM(EEREC_TEMP, (uptr)g_maxvals); // Clamp Infinities to Fmax
	SSE_SQRTSS_XMM_to_XMM(EEREC_TEMP, EEREC_TEMP); // SQRT(abs(x))

	if( t1reg >= 0 )
	{
		SSE_MOVSS_M32_to_XMM(t1reg, (uptr)VU_ONE);
		SSE_DIVSS_XMM_to_XMM(t1reg, EEREC_TEMP);
		vuFloat_useEAX(info, t1reg, 8);
		SSE_MOVSS_XMM_to_M32(VU_VI_ADDR(REG_P, 0), t1reg);
		_freeXMMreg(t1reg);
	}
	else
	{
		SSE_MOVSS_XMM_to_M32(VU_VI_ADDR(REG_P, 0), EEREC_TEMP);
		SSE_MOVSS_M32_to_XMM(EEREC_TEMP, (uptr)VU_ONE);
		SSE_DIVSS_M32_to_XMM(EEREC_TEMP, VU_VI_ADDR(REG_P, 0));
		vuFloat_useEAX(info, EEREC_TEMP, 8);
		SSE_MOVSS_XMM_to_M32(VU_VI_ADDR(REG_P, 0), EEREC_TEMP);
	}
}
//------------------------------------------------------------------


//------------------------------------------------------------------
// ESIN
//------------------------------------------------------------------
void recVUMI_ESIN( VURegs *VU, int info )
{
	pxAssert( VU == &VU1 );

	//Console.WriteLn("recVUMI_ESIN");
	if( (xmmregs[EEREC_S].mode & MODE_WRITE) && (xmmregs[EEREC_S].mode&MODE_NOFLUSH) ) {
		switch(_Fsf_) {
			case 0: SSE_MOVSS_XMM_to_M32((uptr)s_tempmem, EEREC_S);
			case 1: SSE_MOVLPS_XMM_to_M64((uptr)s_tempmem, EEREC_S);
			default: SSE_MOVHPS_XMM_to_M64((uptr)&s_tempmem[2], EEREC_S);
		}
		FLD32((uptr)&s_tempmem[_Fsf_]);
	}
	else {
		if( xmmregs[EEREC_S].mode & MODE_WRITE ) {
			SSE_MOVAPS_XMM_to_M128((uptr)&VU->VF[_Fs_], EEREC_S);
			xmmregs[EEREC_S].mode &= ~MODE_WRITE;
		}

		FLD32((uptr)&VU->VF[_Fs_].UL[_Fsf_]);
	}

	FSIN();
	FSTP32(VU_VI_ADDR(REG_P, 0));
}
//------------------------------------------------------------------


//------------------------------------------------------------------
// EATAN
//------------------------------------------------------------------
void recVUMI_EATAN( VURegs *VU, int info )
{
	pxAssert( VU == &VU1 );

	//Console.WriteLn("recVUMI_EATAN");
	if( (xmmregs[EEREC_S].mode & MODE_WRITE) && (xmmregs[EEREC_S].mode&MODE_NOFLUSH) ) {
		switch(_Fsf_) {
			case 0: SSE_MOVSS_XMM_to_M32((uptr)s_tempmem, EEREC_S);
			case 1: SSE_MOVLPS_XMM_to_M64((uptr)s_tempmem, EEREC_S);
			default: SSE_MOVHPS_XMM_to_M64((uptr)&s_tempmem[2], EEREC_S);
		}
		FLD32((uptr)&s_tempmem[_Fsf_]);
	}
	else {
		if( xmmregs[EEREC_S].mode & MODE_WRITE ) {
			SSE_MOVAPS_XMM_to_M128((uptr)&VU->VF[_Fs_], EEREC_S);
			xmmregs[EEREC_S].mode &= ~MODE_WRITE;
		}
	}

	FLD1();
	FLD32((uptr)&VU->VF[_Fs_].UL[_Fsf_]);
	FPATAN();
	FSTP32(VU_VI_ADDR(REG_P, 0));
}
//------------------------------------------------------------------


//------------------------------------------------------------------
// EEXP
//------------------------------------------------------------------
void recVUMI_EEXP( VURegs *VU, int info )
{
	pxAssert( VU == &VU1 );
	//Console.WriteLn("recVUMI_EEXP");
	FLDL2E();

	if( (xmmregs[EEREC_S].mode & MODE_WRITE) && (xmmregs[EEREC_S].mode&MODE_NOFLUSH) ) {
		switch(_Fsf_) {
			case 0: SSE_MOVSS_XMM_to_M32((uptr)s_tempmem, EEREC_S);
			case 1: SSE_MOVLPS_XMM_to_M64((uptr)s_tempmem, EEREC_S);
			default: SSE_MOVHPS_XMM_to_M64((uptr)&s_tempmem[2], EEREC_S);
		}
		FMUL32((uptr)&s_tempmem[_Fsf_]);
	}
	else {
		if( xmmregs[EEREC_S].mode & MODE_WRITE ) {
			SSE_MOVAPS_XMM_to_M128((uptr)&VU->VF[_Fs_], EEREC_S);
			xmmregs[EEREC_S].mode &= ~MODE_WRITE;
		}

		FMUL32((uptr)&VU->VF[_Fs_].UL[_Fsf_]);
	}

	// basically do 2^(log_2(e) * val)
	FLD(0);
	FRNDINT();
	FXCH(1);
	FSUB32Rto0(1);
	F2XM1();
	FLD1();
	FADD320toR(1);
	FSCALE();
	FSTP(1);

	FSTP32(VU_VI_ADDR(REG_P, 0));
}
//------------------------------------------------------------------


//------------------------------------------------------------------
// XITOP
//------------------------------------------------------------------
void recVUMI_XITOP( VURegs *VU, int info )
{
	int itreg;
	if (_It_ == 0) return;
	//Console.WriteLn("recVUMI_XITOP");
	VIFregisters& vifRegs = (VU == &VU1) ? vif1RegsRef : vif0RegsRef;
	itreg = ALLOCVI(_It_, MODE_WRITE);
<<<<<<< HEAD
	MOVZX32M16toR( itreg, (uptr)&vifRegs.itop );
=======
	MOVZX32M16toR( itreg, (uptr)&VU->GetVifRegs().itop );
>>>>>>> 809135a3
}
//------------------------------------------------------------------


//------------------------------------------------------------------
// XTOP
//------------------------------------------------------------------
void recVUMI_XTOP( VURegs *VU, int info )
{
	int itreg;
	if ( _It_ == 0 ) return;
	//Console.WriteLn("recVUMI_XTOP");

	VIFregisters& vifRegs = (VU == &VU1) ? vif1RegsRef : vif0RegsRef;
	itreg = ALLOCVI(_It_, MODE_WRITE);
<<<<<<< HEAD
	MOVZX32M16toR( itreg, (uptr)&vifRegs.top );
=======
	MOVZX32M16toR( itreg, (uptr)&VU->GetVifRegs().top );
>>>>>>> 809135a3
}
//------------------------------------------------------------------


//------------------------------------------------------------------
// VU1XGKICK_MTGSTransfer() - Called by ivuZerorec.cpp
//------------------------------------------------------------------
extern bool SIGNAL_IMR_Pending;

void __fastcall VU1XGKICK_MTGSTransfer(u32 *pMem, u32 addr)
{
	addr &= 0x3fff;
	u8* data  = VU1.Mem + (addr);
	u32 diff  = 0x400 - (addr / 16);

	GetMTGS().PrepDataPacket(GIF_PATH_1, 0x400);
	GIFPath_CopyTag(GIF_PATH_1, (u128*)data, diff, 0x400);
	GetMTGS().SendDataPacket();

	if (GSTransferStatus.PTH1 == STOPPED_MODE) {
		gifRegs->stat.OPH = false;
		gifRegs->stat.APATH   =  GIF_APATH_IDLE;
	}
}
//------------------------------------------------------------------<|MERGE_RESOLUTION|>--- conflicted
+++ resolved
@@ -1947,13 +1947,8 @@
 	int itreg;
 	if (_It_ == 0) return;
 	//Console.WriteLn("recVUMI_XITOP");
-	VIFregisters& vifRegs = (VU == &VU1) ? vif1RegsRef : vif0RegsRef;
 	itreg = ALLOCVI(_It_, MODE_WRITE);
-<<<<<<< HEAD
-	MOVZX32M16toR( itreg, (uptr)&vifRegs.itop );
-=======
 	MOVZX32M16toR( itreg, (uptr)&VU->GetVifRegs().itop );
->>>>>>> 809135a3
 }
 //------------------------------------------------------------------
 
@@ -1966,14 +1961,8 @@
 	int itreg;
 	if ( _It_ == 0 ) return;
 	//Console.WriteLn("recVUMI_XTOP");
-
-	VIFregisters& vifRegs = (VU == &VU1) ? vif1RegsRef : vif0RegsRef;
 	itreg = ALLOCVI(_It_, MODE_WRITE);
-<<<<<<< HEAD
-	MOVZX32M16toR( itreg, (uptr)&vifRegs.top );
-=======
 	MOVZX32M16toR( itreg, (uptr)&VU->GetVifRegs().top );
->>>>>>> 809135a3
 }
 //------------------------------------------------------------------
 
