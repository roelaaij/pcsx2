--- conflicted
+++ resolved
@@ -1096,36 +1096,12 @@
 	u8* data  = microVU1.regs->Mem + (addr*16);
 	u32 diff  = 0x400 - addr;
 	
-<<<<<<< HEAD
 	GetMTGS().PrepDataPacket(GIF_PATH_1, 0x400);
 	GIFPath_CopyTag(GIF_PATH_1, (u128*)data, diff);
 	GetMTGS().SendDataPacket();
-=======
-	if(gifRegs->stat.APATH <= GIF_APATH1 || (gifRegs->stat.APATH == GIF_APATH3 && gifRegs->stat.IP3 == true) && SIGNAL_IMR_Pending == false)
-	{
-		if(Path1WritePos != 0)	
-		{
-			//Flush any pending transfers so things dont go up in the wrong order
-			while(gifRegs->stat.P1Q == true) gsPath1Interrupt();
-		}
-		GetMTGS().PrepDataPacket(GIF_PATH_1, 0x400);
-		size = GIFPath_CopyTag(GIF_PATH_1, (u128*)data, diff);
-		GetMTGS().SendDataPacket();
-
-		if(GSTransferStatus.PTH1 == STOPPED_MODE)
-		{
-			gifRegs->stat.OPH = false;
-			gifRegs->stat.APATH = GIF_APATH_IDLE;
-		}
-	}
-	else
-	{
-		//DevCon.Warning("GIF APATH busy %x Holding for later  W %x, R %x", gifRegs->stat.APATH, Path1WritePos, Path1ReadPos);
-		size = GIFPath_ParseTagQuick(GIF_PATH_1, data, diff);
-		u8* pDest = &Path1Buffer[Path1WritePos*16];
->>>>>>> e6e89922
 
 	if(GSTransferStatus.PTH1 == STOPPED_MODE) {
+		gifRegs->stat.OPH = false;
 		gifRegs->stat.APATH  =  GIF_APATH_IDLE;
 	}
 }
