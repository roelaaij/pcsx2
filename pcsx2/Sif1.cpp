/*  PCSX2 - PS2 Emulator for PCs
 *  Copyright (C) 2002-2010  PCSX2 Dev Team
 *
 *  PCSX2 is free software: you can redistribute it and/or modify it under the terms
 *  of the GNU Lesser General Public License as published by the Free Software Found-
 *  ation, either version 3 of the License, or (at your option) any later version.
 *
 *  PCSX2 is distributed in the hope that it will be useful, but WITHOUT ANY WARRANTY;
 *  without even the implied warranty of MERCHANTABILITY or FITNESS FOR A PARTICULAR
 *  PURPOSE.  See the GNU General Public License for more details.
 *
 *  You should have received a copy of the GNU General Public License along with PCSX2.
 *  If not, see <http://www.gnu.org/licenses/>.
 */

#include "PrecompiledHeader.h"

#define _PC_	// disables MIPS opcode macros.

#include "IopCommon.h"
#include "Sif.h"

_sif sif1;

static bool done = false;

static __fi void Sif1Init()
{
	SIF_LOG("SIF1 DMA start...");
	done = false;
	sif1.ee.cycles = 0;
	sif1.iop.cycles = 0;
}

// Write from the EE to Fifo.
static __fi bool WriteEEtoFifo()
{
	// There's some data ready to transfer into the fifo..

	SIF_LOG("Sif 1: Write EE to Fifo");
	const int writeSize = min((s32)sif1dma.qwc, sif1.fifo.free() >> 2);

	tDMA_TAG *ptag;

	ptag = sif1dma.getAddr(sif1dma.madr, DMAC_SIF1, false);
	if (ptag == NULL)
	{
		DevCon.Warning("Write EE to Fifo: ptag == NULL");
		return false;
	}

	sif1.fifo.write((u32*)ptag, writeSize << 2);

	sif1dma.madr += writeSize << 4;
	sif1.ee.cycles += writeSize;		// fixme : BIAS is factored in above
	sif1dma.qwc -= writeSize;

	return true;
}

// Read from the fifo and write to IOP
static __fi bool WriteFifoToIOP()
{
	// If we're reading something, continue to do so.

	SIF_LOG("Sif1: Write Fifo to IOP");
	const int readSize = min (sif1.iop.counter, sif1.fifo.size);

	SIF_LOG("Sif 1 IOP doing transfer %04X to %08X", readSize, HW_DMA10_MADR);

	sif1.fifo.read((u32*)iopPhysMem(hw_dma(10).madr), readSize);
	psxCpu->Clear(hw_dma(10).madr, readSize);
	hw_dma(10).madr += readSize << 2;
	sif1.iop.cycles += readSize >> 2;
	sif1.iop.counter -= readSize;

	return true;
}

// Get a tag and process it.
static __fi bool ProcessEETag()
{
	// Chain mode
	tDMA_TAG *ptag;
	SIF_LOG("Sif1: ProcessEETag");

	// Process DMA tag at sif1dma.tadr
	ptag = sif1dma.DMAtransfer(sif1dma.tadr, DMAC_SIF1);
	if (ptag == NULL)
	{
		Console.WriteLn("Sif1 ProcessEETag: ptag = NULL");
		return false;
	}

	if (sif1dma.chcr.TTE)
	{
		Console.WriteLn("SIF1 TTE");
		sif1.fifo.write((u32*)ptag + 2, 2);
	}

	if (sif1dma.chcr.TIE && ptag->IRQ)
	{
		Console.WriteLn("SIF1 TIE");
		sif1.ee.end = true;
	}

	SIF_LOG(wxString(ptag->tag_to_str()).To8BitData());
	switch (ptag->ID)
	{
		case TAG_REFE:
			sif1.ee.end = true;
			sif1dma.madr = ptag[1]._u32;
			sif1dma.tadr += 16;
			break;

		case TAG_CNT:
			sif1dma.madr = sif1dma.tadr + 16;
			sif1dma.tadr = sif1dma.madr + (sif1dma.qwc << 4);
			break;

		case TAG_NEXT:
			sif1dma.madr = sif1dma.tadr + 16;
			sif1dma.tadr = ptag[1]._u32;
			break;

		case TAG_REF:
		case TAG_REFS:
			sif1dma.madr = ptag[1]._u32;
			sif1dma.tadr += 16;
			break;

		case TAG_END:
			sif1.ee.end = true;
			sif1dma.madr = sif1dma.tadr + 16;
			sif1dma.tadr = sif1dma.madr + (sif1dma.qwc << 4);
			break;

		default:
			Console.WriteLn("Bad addr1 source chain");
	}
	return true;
}

// Write fifo to data, and put it in IOP.
static __fi bool SIFIOPReadTag()
{
	// Read a tag.
	sif1.fifo.read((u32*)&sif1.iop.data, 4);
	//sif1words = (sif1words + 3) & 0xfffffffc; // Round up to nearest 4.
	SIF_LOG("SIF 1 IOP: dest chain tag madr:%08X wc:%04X id:%X irq:%d",
		sif1data & 0xffffff, sif1words, sif1tag.ID, sif1tag.IRQ);

	// Only use the first 24 bits.
	hw_dma(10).madr = sif1data & 0xffffff;

	sif1.iop.counter = sif1words;
	if (sif1tag.IRQ  || (sif1tag.ID & 4)) sif1.iop.end = true;

	return true;
}

// Stop processing EE, and signal an interrupt.
static __fi void EndEE()
{
	sif1.ee.end = false;
	sif1.ee.busy = false;
	SIF_LOG("Sif 1: End EE");

	// Voodoocycles : Okami wants around 100 cycles when booting up
	// Other games reach like 50k cycles here, but the EE will long have given up by then and just retry.
	// (Cause of double interrupts on the EE)
	if (sif1.ee.cycles == 0)
	{
		SIF_LOG("SIF1 EE: cycles = 0");
		sif1.ee.cycles = 1;
	}


	CPU_INT(DMAC_SIF1, /*min((int)(*/sif1.ee.cycles*BIAS/*), 384)*/);
}

// Stop processing IOP, and signal an interrupt.
static __fi void EndIOP()
{
	sif1data = 0;
	sif1.iop.end = false;
	sif1.iop.busy = false;
	SIF_LOG("Sif 1: End IOP");

	//Fixme ( voodoocycles ):
	//The *24 are needed for ecco the dolphin (CDVD hangs) and silver surfer (Pad not detected)
	//Greater than *35 break rebooting when trying to play Tekken5 arcade history
	//Total cycles over 1024 makes SIF too slow to keep up the sound stream in so3...
	if (sif1.iop.cycles == 0)
	{
		DevCon.Warning("SIF1 IOP: cycles = 0");
		sif1.iop.cycles = 1;
	}
	// iop is 1/8th the clock rate of the EE and psxcycles is in words (not quadwords)
	PSX_INT(IopEvt_SIF1, /*min((*/sif1.iop.cycles/* * 26*//*), 1024)*/);
}

// Handle the EE transfer.
static __fi void HandleEETransfer()
{
<<<<<<< HEAD
	if(!sif1dma->chcr.STR)
=======
	if(sif1dma.chcr.STR == false)
>>>>>>> 3cfd0c68
	{
		DevCon.Warning("Replacement for irq prevention hack EE SIF1");
		sif1.ee.end = false;
		sif1.ee.busy = false;
		return;
	}
	if (dmacRegs.ctrl.STD == STD_SIF1)
	{
		DevCon.Warning("SIF1 stall control"); // STD == fromSIF1
		pxAssertMsg(false, "SIF1 stall control");
	}

	/*if (sif1dma.qwc == 0)
		if (sif1dma.chcr.MOD == NORMAL_MODE)
			if (!sif1.ee.end){
				DevCon.Warning("sif1 irq prevented CHCR %x QWC %x", sif1dma.chcr, sif1dma.qwc);
				done = true;
				return;
			}*/

	// If there's no more to transfer.
	if (sif1dma.qwc <= 0)
	{
		// If NORMAL mode or end of CHAIN then stop DMA.
		if ((sif1dma.chcr.MOD == NORMAL_MODE) || sif1.ee.end)
		{
			done = true;
			EndEE();
		}
		else
		{
			done = false;
			if (!ProcessEETag()) return;
		}
	}
	else
	{
		if (sif1.fifo.free() > 0)
		{
			WriteEEtoFifo();
		}
	}
}

// Handle the IOP transfer.
static __fi void HandleIOPTransfer()
{
	if (sif1.iop.counter > 0)
	{
		if (sif1.fifo.size > 0)
		{
			WriteFifoToIOP();
		}
	}

	if (sif1.iop.counter <= 0)
	{
		if (sif1.iop.end)
		{
			done = true;
			EndIOP();
		}
		else if (sif1.fifo.size >= 4)
		{

			done = false;
			SIFIOPReadTag();
		}
	}
}

static __fi void Sif1End()
{
	SIF_LOG("SIF1 DMA end...");
}

// Transfer EE to IOP, putting data in the fifo as an intermediate step.
__fi void SIF1Dma()
{
	int BusyCheck = 0;
	Sif1Init();

	do
	{
		//I realise this is very hacky in a way but its an easy way of checking if both are doing something
		BusyCheck = 0;

		if (sif1.ee.busy)
		{
			if(sif1.fifo.free() > 0 || (sif1.ee.end == true && sif1dma.qwc == 0)) 
			{
				BusyCheck++;
				HandleEETransfer();
			}
		}

		if (sif1.iop.busy)
		{
			if(sif1.fifo.size >= 4 || (sif1.iop.end == true && sif1.iop.counter == 0)) 
			{
				BusyCheck++;
				HandleIOPTransfer();
			}
		}

	} while (/*!done &&*/ BusyCheck > 0);

	Sif1End();
}

__fi void  sif1Interrupt()
{
	HW_DMA10_CHCR &= ~0x01000000; //reset TR flag
	psxDmaInterrupt2(3);
}

__fi void  EEsif1Interrupt()
{
	hwDmacIrq(DMAC_SIF1);
	sif1dma.chcr.STR = false;
}

// Do almost exactly the same thing as psxDma10 in IopDma.cpp.
// Main difference is this checks for iop, where psxDma10 checks for ee.
__fi void dmaSIF1()
{
	SIF_LOG(wxString(L"dmaSIF1" + sif1dma.cmqt_to_str()).To8BitData());

	if (sif1.fifo.readPos != sif1.fifo.writePos)
	{
		SIF_LOG("warning, sif1.fifoReadPos != sif1.fifoWritePos");
	}

	//if(sif1dma.chcr.MOD == CHAIN_MODE && sif1dma.qwc > 0) DevCon.Warning(L"SIF1 QWC on Chain CHCR " + sif1dma.chcr.desc());

	psHu32(SBUS_F240) |= 0x4000;
	sif1.ee.busy = true;

	// Okay, this here is needed currently (r3644). 
	// FFX battles in the thunder plains map die otherwise, Phantasy Star 4 as well
	// These 2 games could be made playable again by increasing the time the EE or the IOP run,
	// showing that this is very timing sensible.
	// Doing this DMA unfortunately brings back an old warning in Legend of Legaia though, but it still works.
	if (sif1.iop.busy)
	{
		SIF1Dma();
		// Do we really want to mess with the SIF flags like that? Nah.
		//psHu32(SBUS_F240) &= ~0x40;
		//psHu32(SBUS_F240) &= ~0x100;
		//psHu32(SBUS_F240) &= ~0x4000;
	}
}<|MERGE_RESOLUTION|>--- conflicted
+++ resolved
@@ -203,11 +203,7 @@
 // Handle the EE transfer.
 static __fi void HandleEETransfer()
 {
-<<<<<<< HEAD
-	if(!sif1dma->chcr.STR)
-=======
 	if(sif1dma.chcr.STR == false)
->>>>>>> 3cfd0c68
 	{
 		DevCon.Warning("Replacement for irq prevention hack EE SIF1");
 		sif1.ee.end = false;
