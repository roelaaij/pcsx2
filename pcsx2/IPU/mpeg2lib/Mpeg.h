--- conflicted
+++ resolved
@@ -237,12 +237,6 @@
 extern void mpeg2_idct_copy(s16 * block, u8* dest, int stride);
 extern void mpeg2_idct_add(int last, s16 * block, s16* dest, int stride);
 
-<<<<<<< HEAD
-static const uint IDEC	= 0;
-static const uint BDEC	= 1;
-
-=======
->>>>>>> e24ceba0
 extern bool mpeg2sliceIDEC();
 extern bool mpeg2_slice();
 extern int get_macroblock_address_increment();
